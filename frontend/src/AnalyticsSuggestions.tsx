<<<<<<< HEAD
import React, { useState, useEffect, useCallback } from "react";
=======
import React, { useState, useEffect, useCallback } from 'react';
>>>>>>> 53c03d76
import {
  CircularProgress,
<<<<<<< HEAD
  Alert,
  Divider,
  FormControl,
  InputLabel,
  Select,
  MenuItem,
  SelectChangeEvent,
  LinearProgress,
  IconButton,
  Tooltip,
  Snackbar,
} from "@mui/material";
=======
} from '@mui/material';
>>>>>>> 53c03d76
import {
  TrendingUp,
  Lightbulb,
  Psychology,
  Refresh,
  Analytics,
  AttachMoney,
  Group,
  Schedule,
<<<<<<< HEAD
  Update,
  CheckCircle,
} from "@mui/icons-material";
import axios from "axios";
=======
} from '@mui/icons-material';
import axios from 'axios';
import { Button } from './components/ui/button';
import { Card, CardContent, CardHeader, CardTitle } from './components/ui/card';
import {
  Select,
  SelectContent,
  SelectItem,
  SelectTrigger,
  SelectValue,
} from './components/ui/select';
import { Label } from './components/ui/label';
>>>>>>> 53c03d76

interface Suggestion {
  type: string;
  title: string;
  description: string;
  confidence: number;
  data_points: number;
  category: string;
}

interface AnalyticsSummary {
  total_events: number;
  most_popular_theme: string;
  average_cost: number;
  common_activities: string[];
  rating_trends: string;
  theme_distribution: Record<string, number>;
}

interface AnalyticsData {
  suggestions: Suggestion[];
  analytics_summary: AnalyticsSummary;
}

const AnalyticsSuggestions: React.FC = () => {
  const [analyticsData, setAnalyticsData] = useState<AnalyticsData | null>(
    null
  );
  const [loading, setLoading] = useState(false);
  const [error, setError] = useState<string | null>(null);
  const [limit, setLimit] = useState<number>(10);
  const [themeFilter, setThemeFilter] = useState<string>("");
  const [lastUpdate, setLastUpdate] = useState<Date | null>(null);
  const [showSuccessMessage, setShowSuccessMessage] = useState(false);
  const [isTabVisible, setIsTabVisible] = useState(true);

  // Cache management
  const [cacheKey, setCacheKey] = useState<string>("");
  const [shouldRefresh, setShouldRefresh] = useState(true);

  // Debounce filter changes
  const [debouncedLimit, setDebouncedLimit] = useState(limit);
  const [debouncedThemeFilter, setDebouncedThemeFilter] = useState(themeFilter);

  // Generate cache key based on current filters
  useEffect(() => {
    setCacheKey(`${limit}-${themeFilter}`);
  }, [limit, themeFilter]);

  // Debounce filter changes to avoid excessive API calls
  useEffect(() => {
    const timer = setTimeout(() => {
      setDebouncedLimit(limit);
      setDebouncedThemeFilter(themeFilter);
    }, 300);

    return () => clearTimeout(timer);
  }, [limit, themeFilter]);

  // Check if analytics should be refreshed
  const shouldTriggerAnalytics = useCallback(() => {
    const lastAnalysis = localStorage.getItem("lastAnalyticsUpdate");
    const lastEventUpdate = localStorage.getItem("lastEventUpdate");
    const currentCacheKey = localStorage.getItem("analyticsCacheKey");

    console.log("🔍 Analytics Trigger Check:", {
      lastAnalysis,
      lastEventUpdate,
      currentCacheKey,
      newCacheKey: cacheKey,
      isTabVisible,
    });

    // Always refresh if cache key changed (filters changed)
    if (currentCacheKey !== cacheKey) {
      console.log("🔄 Cache key changed, triggering refresh");
      return true;
    }

    // Refresh if no last analysis or events were updated after last analysis
    if (!lastAnalysis || (lastEventUpdate && lastEventUpdate > lastAnalysis)) {
      console.log("🔄 Events updated after last analysis, triggering refresh");
      return true;
    }

    // Refresh if last analysis was more than 30 minutes ago
    const lastAnalysisTime = new Date(lastAnalysis);
    const thirtyMinutesAgo = new Date(Date.now() - 30 * 60 * 1000);
    const shouldRefresh = lastAnalysisTime < thirtyMinutesAgo;

    if (shouldRefresh) {
      console.log(
        "🔄 Last analysis was more than 30 minutes ago, triggering refresh"
      );
    } else {
      console.log("✅ Using cached analytics data");
    }

    return shouldRefresh;
  }, [cacheKey]);

  // Handle visibility change
  useEffect(() => {
    const handleVisibilityChange = () => {
      const newVisibility = !document.hidden;
      console.log("👁️ Tab visibility changed:", {
        from: isTabVisible,
        to: newVisibility,
      });
      setIsTabVisible(newVisibility);
    };

    document.addEventListener("visibilitychange", handleVisibilityChange);
    return () =>
      document.removeEventListener("visibilitychange", handleVisibilityChange);
  }, []);

  // Periodic refresh when tab is visible
  useEffect(() => {
    const interval = setInterval(() => {
      if (isTabVisible && shouldTriggerAnalytics()) {
        console.log("⏰ Periodic refresh triggered (30-minute interval)");
        loadAnalytics();
      }
    }, 30 * 60 * 1000); // 30 minutes

    return () => clearInterval(interval);
  }, [isTabVisible, shouldTriggerAnalytics]);

  // Trigger analytics when filters change
  useEffect(() => {
    if (
      shouldRefresh &&
      (debouncedLimit !== limit || debouncedThemeFilter !== themeFilter)
    ) {
      console.log("🔧 Filter change detected, triggering analytics refresh:", {
        oldLimit: debouncedLimit,
        newLimit: limit,
        oldTheme: debouncedThemeFilter,
        newTheme: themeFilter,
      });
      loadAnalytics();
    }
  }, [debouncedLimit, debouncedThemeFilter, shouldRefresh]);

  // Trigger analytics when tab becomes visible
  useEffect(() => {
    if (isTabVisible && shouldTriggerAnalytics()) {
      console.log("👁️ Tab became visible, triggering analytics refresh");
      loadAnalytics();
    }
  }, [isTabVisible, shouldTriggerAnalytics]);

  // Listen for custom refresh event (from tab switch)
  useEffect(() => {
    const handleRefreshEvent = () => {
      console.log("🔄 Custom refresh event received (tab switch)");
      if (shouldTriggerAnalytics()) {
        loadAnalytics();
      } else {
        console.log("✅ No refresh needed, using cached data");
      }
    };

    window.addEventListener("refreshAnalytics", handleRefreshEvent);
    return () =>
      window.removeEventListener("refreshAnalytics", handleRefreshEvent);
  }, [shouldTriggerAnalytics]);

  const loadAnalytics = async (forceRefresh = false) => {
    if (loading) {
      console.log("⏳ Analytics already loading, skipping request");
      return;
    }

    console.log("🚀 Starting analytics load:", {
      forceRefresh,
      limit,
      themeFilter,
      cacheKey,
    });

    // Check if we need to refresh
    if (!forceRefresh && !shouldTriggerAnalytics()) {
      console.log("✅ Using cached analytics data, no refresh needed");
      return;
    }

<<<<<<< HEAD
=======
  const loadAnalytics = useCallback(async () => {
>>>>>>> 53c03d76
    setLoading(true);
    setError(null);

    try {
      const params = new URLSearchParams();
      params.append("limit", limit.toString());
      if (themeFilter) {
        params.append("theme", themeFilter);
      }
      if (forceRefresh) {
        params.append("force_refresh", "true");
      }

<<<<<<< HEAD
      console.log("📡 Making analytics API request:", {
        url: `http://localhost:5000/analytics/suggestions?${params}`,
        params: Object.fromEntries(params),
      });

      const startTime = Date.now();
      const response = await axios.get(
        `http://localhost:5000/analytics/suggestions?${params}`
      );
      const responseTime = Date.now() - startTime;

      console.log("✅ Analytics API response received:", {
        status: response.status,
        responseTime: `${responseTime}ms`,
        suggestionsCount: response.data.suggestions?.length || 0,
        eventsAnalyzed: response.data.analytics_summary?.total_events || 0,
      });

=======
      const response = await axios.get(
        `http://localhost:5000/analytics/suggestions?${params}`
      );
>>>>>>> 53c03d76
      setAnalyticsData(response.data);

      // Update cache and timestamps
      const now = new Date();
      setLastUpdate(now);
      localStorage.setItem("lastAnalyticsUpdate", now.toISOString());
      localStorage.setItem("analyticsCacheKey", cacheKey);

      console.log("💾 Analytics cache updated:", {
        timestamp: now.toISOString(),
        cacheKey,
        forceRefresh,
      });

      // Show success message for manual refresh
      if (forceRefresh) {
        setShowSuccessMessage(true);
        console.log("🎉 Manual refresh completed successfully");
      }

      setShouldRefresh(false);
    } catch (err: any) {
      const errorMessage =
        err.response?.data?.error || "Failed to load analytics";
      console.error("❌ Analytics load failed:", {
        error: errorMessage,
        status: err.response?.status,
        url: err.config?.url,
      });
      setError(errorMessage);
    } finally {
      setLoading(false);
      console.log("🏁 Analytics load completed");
    }
  }, [limit, themeFilter]);

  // Initial load
  useEffect(() => {
    console.log(
      "🚀 AnalyticsSuggestions component mounted, loading initial data"
    );
    loadAnalytics();
<<<<<<< HEAD
  }, []);

  // Manual refresh handler
  const handleManualRefresh = () => {
    console.log("👆 Manual refresh triggered by user");
    loadAnalytics(true);
  };

  const getCategoryIcon = (category: string) => {
    switch (category) {
      case "theme":
        return <Group />;
      case "activity":
        return <TrendingUp />;
      case "cost":
        return <AttachMoney />;
      case "timing":
        return <Schedule />;
      default:
        return <Lightbulb />;
    }
  };

  const getCategoryColor = (category: string) => {
    switch (category) {
      case "theme":
        return "primary";
      case "activity":
        return "success";
      case "cost":
        return "warning";
      case "timing":
        return "info";
      default:
        return "default";
=======
  }, [loadAnalytics]);

  const getCategoryIcon = (category: string) => {
    switch (category) {
      case 'theme':
        return <Group className="h-5 w-5" />;
      case 'activity':
        return <TrendingUp className="h-5 w-5" />;
      case 'cost':
        return <AttachMoney className="h-5 w-5" />;
      case 'timing':
        return <Schedule className="h-5 w-5" />;
      default:
        return <Lightbulb className="h-5 w-5" />;
>>>>>>> 53c03d76
    }
  };

  const getConfidenceColor = (confidence: number) => {
<<<<<<< HEAD
    if (confidence >= 0.8) return "success";
    if (confidence >= 0.6) return "warning";
    return "error";
=======
    if (confidence >= 0.8) return 'text-green-500';
    if (confidence >= 0.6) return 'text-yellow-500';
    return 'text-red-500';
>>>>>>> 53c03d76
  };

  const formatConfidence = (confidence: number) => {
    return `${(confidence * 100).toFixed(0)}%`;
  };

  if (loading && !analyticsData) {
    return (
<<<<<<< HEAD
      <Container maxWidth='lg' sx={{ py: 4 }}>
        <Box
          sx={{
            display: "flex",
            justifyContent: "center",
            alignItems: "center",
            minHeight: 400,
          }}>
          <CircularProgress />
        </Box>
      </Container>
=======
      <div className="flex justify-center items-center h-96">
        <CircularProgress />
      </div>
>>>>>>> 53c03d76
    );
  }

  return (
<<<<<<< HEAD
    <Container maxWidth='lg' sx={{ py: 4 }} data-analytics-trigger>
      <Box
        sx={{
          display: "flex",
          justifyContent: "space-between",
          alignItems: "center",
          mb: 3,
        }}>
        <Box>
          <Typography variant='h4' component='h1' gutterBottom>
            📊 Event Analytics & Suggestions
          </Typography>
          <Typography variant='body1' color='text.secondary'>
            AI-powered insights based on your recent team bonding events
          </Typography>
          {lastUpdate && (
            <Typography
              variant='caption'
              color='text.secondary'
              sx={{ display: "block", mt: 1 }}>
              Last updated: {lastUpdate.toLocaleTimeString()}
            </Typography>
          )}
        </Box>
        <Box sx={{ display: "flex", alignItems: "center", gap: 1 }}>
          {loading && <CircularProgress size={20} />}
          <Tooltip title='Refresh Analytics'>
            <IconButton onClick={handleManualRefresh} disabled={loading}>
              <Refresh />
            </IconButton>
          </Tooltip>
        </Box>
      </Box>

      {/* Filters */}
      <Paper sx={{ p: 3, mb: 3 }}>
        <Typography variant='h6' gutterBottom>
          <Analytics sx={{ mr: 1, verticalAlign: "middle" }} />
          Analysis Filters
        </Typography>
        <Grid container spacing={2}>
          <Grid item xs={12} md={6}>
            <FormControl fullWidth>
              <InputLabel>Events to Analyze</InputLabel>
              <Select
                value={limit.toString()}
                label='Events to Analyze'
                onChange={(e: SelectChangeEvent) =>
                  setLimit(Number(e.target.value))
                }>
                <MenuItem value={5}>Last 5 events</MenuItem>
                <MenuItem value={10}>Last 10 events</MenuItem>
                <MenuItem value={20}>Last 20 events</MenuItem>
                <MenuItem value={50}>Last 50 events</MenuItem>
=======
    <div className="space-y-6">
      <div className="flex justify-between items-center">
        <div>
          <h1 className="text-3xl font-bold text-foreground">
            📊 Event Analytics & Suggestions
          </h1>
          <p className="text-muted-foreground">
            AI-powered insights based on your recent team bonding events
          </p>
        </div>
        <Button variant="outline" onClick={loadAnalytics} disabled={loading}>
          <Refresh className={`h-4 w-4 ${loading ? 'animate-spin' : ''}`} />
        </Button>
      </div>

      <Card>
        <CardHeader>
          <CardTitle className="flex items-center">
            <Analytics className="mr-2" /> Analysis Filters
          </CardTitle>
        </CardHeader>
        <CardContent>
          <div className="grid grid-cols-1 md:grid-cols-2 gap-4">
            <div>
              <Label>Events to Analyze</Label>
              <Select
                value={limit.toString()}
                onValueChange={(value) => setLimit(Number(value))}
              >
                <SelectTrigger>
                  <SelectValue placeholder="Select number of events" />
                </SelectTrigger>
                <SelectContent>
                  <SelectItem value="5">Last 5 events</SelectItem>
                  <SelectItem value="10">Last 10 events</SelectItem>
                  <SelectItem value="20">Last 20 events</SelectItem>
                  <SelectItem value="50">Last 50 events</SelectItem>
                </SelectContent>
>>>>>>> 53c03d76
              </Select>
            </div>
            <div>
              <Label>Filter by Theme</Label>
              <Select
                value={themeFilter}
<<<<<<< HEAD
                label='Filter by Theme'
                onChange={(e: SelectChangeEvent) =>
                  setThemeFilter(e.target.value)
                }>
                <MenuItem value=''>All themes</MenuItem>
                <MenuItem value='fun 🎉'>Fun 🎉</MenuItem>
                <MenuItem value='chill 🧘'>Chill 🧘</MenuItem>
                <MenuItem value='outdoor 🌤'>Outdoor 🌤</MenuItem>
=======
                onValueChange={(value) => setThemeFilter(value === "all" ? "" : value)}
              >
                <SelectTrigger>
                  <SelectValue placeholder="Filter by theme" />
                </SelectTrigger>
                <SelectContent>
                  <SelectItem value="all">All themes</SelectItem>
                  <SelectItem value="fun 🎉">Fun 🎉</SelectItem>
                  <SelectItem value="chill 🧘">Chill 🧘</SelectItem>
                  <SelectItem value="outdoor 🌤">Outdoor 🌤</SelectItem>
                </SelectContent>
>>>>>>> 53c03d76
              </Select>
            </div>
          </div>
        </CardContent>
      </Card>

      {error && (
<<<<<<< HEAD
        <Alert severity='error' sx={{ mb: 3 }}>
          {error}
          <Button size='small' onClick={handleManualRefresh} sx={{ ml: 2 }}>
            Retry
          </Button>
        </Alert>
=======
        <div className="bg-destructive/10 border border-destructive/20 text-destructive p-4 rounded-md">
          <h5 className="font-bold">Error</h5>
          <p>{error}</p>
        </div>
>>>>>>> 53c03d76
      )}

      {loading && analyticsData && (
        <Box sx={{ mb: 3 }}>
          <LinearProgress />
          <Typography variant='body2' color='text.secondary' sx={{ mt: 1 }}>
            Updating analytics...
          </Typography>
        </Box>
      )}

      {analyticsData && (
        <>
<<<<<<< HEAD
          {/* Analytics Summary */}
          <Paper sx={{ p: 3, mb: 3 }}>
            <Typography variant='h6' gutterBottom>
              📈 Analytics Summary
            </Typography>
            <Grid container spacing={3}>
              <Grid item xs={12} md={3}>
                <Box sx={{ textAlign: "center" }}>
                  <Typography variant='h4' color='primary'>
                    {analyticsData.analytics_summary.total_events}
                  </Typography>
                  <Typography variant='body2' color='text.secondary'>
                    Events Analyzed
                  </Typography>
                </Box>
              </Grid>
              <Grid item xs={12} md={3}>
                <Box sx={{ textAlign: "center" }}>
                  <Typography variant='h4' color='success.main'>
                    {analyticsData.analytics_summary.most_popular_theme}
                  </Typography>
                  <Typography variant='body2' color='text.secondary'>
                    Popular Theme
                  </Typography>
                </Box>
              </Grid>
              <Grid item xs={12} md={3}>
                <Box sx={{ textAlign: "center" }}>
                  <Typography variant='h4' color='warning.main'>
                    {analyticsData.analytics_summary.average_cost.toLocaleString()}{" "}
                    VND
                  </Typography>
                  <Typography variant='body2' color='text.secondary'>
                    Average Cost
                  </Typography>
                </Box>
              </Grid>
              <Grid item xs={12} md={3}>
                <Box sx={{ textAlign: "center" }}>
                  <Typography variant='h4' color='info.main'>
                    {analyticsData.suggestions.length}
                  </Typography>
                  <Typography variant='body2' color='text.secondary'>
                    AI Suggestions
                  </Typography>
                </Box>
              </Grid>
            </Grid>
          </Paper>

          {/* AI Suggestions */}
          <Typography variant='h5' gutterBottom>
            💡 AI-Powered Suggestions
          </Typography>

          {analyticsData.suggestions.length === 0 ? (
            <Paper sx={{ p: 3, textAlign: "center" }}>
              <Typography variant='body1' color='text.secondary'>
                No suggestions available. Try analyzing more events or different
                themes.
              </Typography>
            </Paper>
          ) : (
            <Grid container spacing={3}>
              {analyticsData.suggestions.map((suggestion, index) => (
                <Grid item xs={12} md={6} key={index}>
                  <Card
                    sx={{
                      height: "100%",
                      display: "flex",
                      flexDirection: "column",
                    }}>
                    <CardContent sx={{ flexGrow: 1 }}>
                      <Box
                        sx={{
                          display: "flex",
                          justifyContent: "space-between",
                          alignItems: "flex-start",
                          mb: 2,
                        }}>
                        <Box sx={{ display: "flex", alignItems: "center" }}>
                          {getCategoryIcon(suggestion.category)}
                          <Typography variant='h6' sx={{ ml: 1 }}>
                            {suggestion.title}
                          </Typography>
                        </Box>
                        <Chip
                          label={suggestion.category}
                          size='small'
                          color={getCategoryColor(suggestion.category) as any}
                          variant='outlined'
                        />
                      </Box>

                      <Typography
                        variant='body2'
                        color='text.secondary'
                        sx={{ mb: 2 }}>
                        {suggestion.description}
                      </Typography>

                      <Box
                        sx={{
                          display: "flex",
                          justifyContent: "space-between",
                          alignItems: "center",
                        }}>
                        <Box sx={{ display: "flex", alignItems: "center" }}>
                          <Typography variant='caption' color='text.secondary'>
                            Confidence:{" "}
                            {formatConfidence(suggestion.confidence)}
                          </Typography>
                          <Box sx={{ ml: 1, width: 60 }}>
                            <LinearProgress
                              variant='determinate'
                              value={suggestion.confidence * 100}
                              color={
                                getConfidenceColor(suggestion.confidence) as any
                              }
                              sx={{ height: 4, borderRadius: 2 }}
                            />
                          </Box>
                        </Box>
                        <Typography variant='caption' color='text.secondary'>
                          Based on {suggestion.data_points} data points
                        </Typography>
                      </Box>
                    </CardContent>
                  </Card>
                </Grid>
=======
          <Card>
            <CardHeader>
              <CardTitle>📈 Analytics Summary</CardTitle>
            </CardHeader>
            <CardContent>
              <div className="grid grid-cols-2 md:grid-cols-4 gap-4 text-center">
                <div>
                  <p className="text-3xl font-bold text-primary">
                    {analyticsData.analytics_summary.total_events}
                  </p>
                  <p className="text-sm text-muted-foreground">
                    Events Analyzed
                  </p>
                </div>
                <div>
                  <p className="text-xl font-semibold text-green-600">
                    {analyticsData.analytics_summary.most_popular_theme}
                  </p>
                  <p className="text-sm text-muted-foreground">
                    Most Popular Theme
                  </p>
                </div>
                <div>
                  <p className="text-xl font-semibold text-amber-600">
                    {analyticsData.analytics_summary.average_cost.toLocaleString()}{' '}
                    VND
                  </p>
                  <p className="text-sm text-muted-foreground">Average Cost</p>
                </div>
                <div>
                  <p className="text-xl font-semibold text-blue-600">
                    {analyticsData.analytics_summary.common_activities.length}
                  </p>
                  <p className="text-sm text-muted-foreground">
                    Common Activities
                  </p>
                </div>
              </div>
              <div className="mt-6">
                <h4 className="font-semibold mb-2">Rating Trend</h4>
                <p className="text-sm text-muted-foreground">
                  {analyticsData.analytics_summary.rating_trends}
                </p>
              </div>
              <div className="mt-6">
                <h4 className="font-semibold mb-2">Popular Activities</h4>
                <div className="flex flex-wrap gap-2">
                  {analyticsData.analytics_summary.common_activities.map(
                    (activity, index) => (
                      <div
                        key={index}
                        className="bg-secondary text-secondary-foreground px-2 py-1 text-xs rounded"
                      >
                        {activity}
                      </div>
                    )
                  )}
                </div>
              </div>
            </CardContent>
          </Card>

          <Card>
            <CardHeader>
              <CardTitle className="flex items-center">
                <Psychology className="mr-2" /> AI-Powered Suggestions
              </CardTitle>
            </CardHeader>
            <CardContent className="space-y-4">
              {analyticsData.suggestions.map((suggestion, index) => (
                <Card key={index} className="bg-muted/30">
                  <CardHeader>
                    <CardTitle className="text-base flex items-center">
                      <div className="p-2 mr-3 bg-primary/10 rounded-full text-primary">
                        {getCategoryIcon(suggestion.category)}
                      </div>
                      {suggestion.title}
                    </CardTitle>
                  </CardHeader>
                  <CardContent>
                    <p className="text-sm text-muted-foreground mb-3">
                      {suggestion.description}
                    </p>
                    <div className="flex justify-between items-center text-xs text-muted-foreground">
                      <span>
                        Based on {suggestion.data_points} data point(s)
                      </span>
                      <div className="flex items-center space-x-2">
                        <span>Confidence:</span>
                        <div className="w-24 bg-background rounded-full h-2.5">
                          <div
                            className="bg-primary h-2.5 rounded-full"
                            style={{
                              width: `${suggestion.confidence * 100}%`,
                            }}
                          ></div>
                        </div>
                        <span className={getConfidenceColor(suggestion.confidence)}>
                          {formatConfidence(suggestion.confidence)}
                        </span>
                      </div>
                    </div>
                  </CardContent>
                </Card>
>>>>>>> 53c03d76
              ))}
            </CardContent>
          </Card>
        </>
      )}
<<<<<<< HEAD

      {/* Success Message */}
      <Snackbar
        open={showSuccessMessage}
        autoHideDuration={3000}
        onClose={() => setShowSuccessMessage(false)}
        anchorOrigin={{ vertical: "bottom", horizontal: "right" }}>
        <Alert
          onClose={() => setShowSuccessMessage(false)}
          severity='success'
          icon={<CheckCircle />}>
          Analytics updated successfully!
        </Alert>
      </Snackbar>
    </Container>
=======
    </div>
>>>>>>> 53c03d76
  );
};

export default AnalyticsSuggestions;<|MERGE_RESOLUTION|>--- conflicted
+++ resolved
@@ -1,11 +1,6 @@
-<<<<<<< HEAD
 import React, { useState, useEffect, useCallback } from "react";
-=======
-import React, { useState, useEffect, useCallback } from 'react';
->>>>>>> 53c03d76
 import {
   CircularProgress,
-<<<<<<< HEAD
   Alert,
   Divider,
   FormControl,
@@ -17,10 +12,16 @@
   IconButton,
   Tooltip,
   Snackbar,
+  Card,
+  CardContent,
+  Grid,
+  Chip,
+  Typography,
+  Box,
+  Button,
+  Container,
+  Paper,
 } from "@mui/material";
-=======
-} from '@mui/material';
->>>>>>> 53c03d76
 import {
   TrendingUp,
   Lightbulb,
@@ -30,25 +31,10 @@
   AttachMoney,
   Group,
   Schedule,
-<<<<<<< HEAD
   Update,
   CheckCircle,
 } from "@mui/icons-material";
 import axios from "axios";
-=======
-} from '@mui/icons-material';
-import axios from 'axios';
-import { Button } from './components/ui/button';
-import { Card, CardContent, CardHeader, CardTitle } from './components/ui/card';
-import {
-  Select,
-  SelectContent,
-  SelectItem,
-  SelectTrigger,
-  SelectValue,
-} from './components/ui/select';
-import { Label } from './components/ui/label';
->>>>>>> 53c03d76
 
 interface Suggestion {
   type: string;
@@ -85,249 +71,62 @@
   const [showSuccessMessage, setShowSuccessMessage] = useState(false);
   const [isTabVisible, setIsTabVisible] = useState(true);
 
-  // Cache management
-  const [cacheKey, setCacheKey] = useState<string>("");
-  const [shouldRefresh, setShouldRefresh] = useState(true);
-
-  // Debounce filter changes
-  const [debouncedLimit, setDebouncedLimit] = useState(limit);
-  const [debouncedThemeFilter, setDebouncedThemeFilter] = useState(themeFilter);
-
-  // Generate cache key based on current filters
-  useEffect(() => {
-    setCacheKey(`${limit}-${themeFilter}`);
-  }, [limit, themeFilter]);
-
-  // Debounce filter changes to avoid excessive API calls
-  useEffect(() => {
-    const timer = setTimeout(() => {
-      setDebouncedLimit(limit);
-      setDebouncedThemeFilter(themeFilter);
-    }, 300);
-
-    return () => clearTimeout(timer);
-  }, [limit, themeFilter]);
-
-  // Check if analytics should be refreshed
-  const shouldTriggerAnalytics = useCallback(() => {
-    const lastAnalysis = localStorage.getItem("lastAnalyticsUpdate");
-    const lastEventUpdate = localStorage.getItem("lastEventUpdate");
-    const currentCacheKey = localStorage.getItem("analyticsCacheKey");
-
-    console.log("🔍 Analytics Trigger Check:", {
-      lastAnalysis,
-      lastEventUpdate,
-      currentCacheKey,
-      newCacheKey: cacheKey,
-      isTabVisible,
-    });
-
-    // Always refresh if cache key changed (filters changed)
-    if (currentCacheKey !== cacheKey) {
-      console.log("🔄 Cache key changed, triggering refresh");
-      return true;
-    }
-
-    // Refresh if no last analysis or events were updated after last analysis
-    if (!lastAnalysis || (lastEventUpdate && lastEventUpdate > lastAnalysis)) {
-      console.log("🔄 Events updated after last analysis, triggering refresh");
-      return true;
-    }
-
-    // Refresh if last analysis was more than 30 minutes ago
-    const lastAnalysisTime = new Date(lastAnalysis);
-    const thirtyMinutesAgo = new Date(Date.now() - 30 * 60 * 1000);
-    const shouldRefresh = lastAnalysisTime < thirtyMinutesAgo;
-
-    if (shouldRefresh) {
-      console.log(
-        "🔄 Last analysis was more than 30 minutes ago, triggering refresh"
-      );
-    } else {
-      console.log("✅ Using cached analytics data");
-    }
-
-    return shouldRefresh;
-  }, [cacheKey]);
-
   // Handle visibility change
   useEffect(() => {
     const handleVisibilityChange = () => {
-      const newVisibility = !document.hidden;
-      console.log("👁️ Tab visibility changed:", {
-        from: isTabVisible,
-        to: newVisibility,
-      });
-      setIsTabVisible(newVisibility);
+      setIsTabVisible(!document.hidden);
     };
-
     document.addEventListener("visibilitychange", handleVisibilityChange);
     return () =>
       document.removeEventListener("visibilitychange", handleVisibilityChange);
   }, []);
 
+  // Load analytics data
+  const loadAnalytics = async (forceRefresh = false) => {
+    if (loading) return;
+    setLoading(true);
+    setError(null);
+    try {
+      const params = new URLSearchParams();
+      params.append("limit", limit.toString());
+      if (themeFilter) params.append("theme", themeFilter);
+      if (forceRefresh) params.append("force_refresh", "true");
+
+      const response = await axios.get(
+        `http://localhost:5000/analytics/suggestions?${params}`
+      );
+      setAnalyticsData(response.data);
+      setLastUpdate(new Date());
+      if (forceRefresh) setShowSuccessMessage(true);
+    } catch (err: any) {
+      setError(err.response?.data?.error || "Failed to load analytics");
+    } finally {
+      setLoading(false);
+    }
+  };
+
+  // Initial load and reload on filter change
+  useEffect(() => {
+    loadAnalytics();
+  }, [limit, themeFilter]);
+
   // Periodic refresh when tab is visible
   useEffect(() => {
     const interval = setInterval(() => {
-      if (isTabVisible && shouldTriggerAnalytics()) {
-        console.log("⏰ Periodic refresh triggered (30-minute interval)");
-        loadAnalytics();
-      }
+      if (isTabVisible) loadAnalytics();
     }, 30 * 60 * 1000); // 30 minutes
-
     return () => clearInterval(interval);
-  }, [isTabVisible, shouldTriggerAnalytics]);
-
-  // Trigger analytics when filters change
-  useEffect(() => {
-    if (
-      shouldRefresh &&
-      (debouncedLimit !== limit || debouncedThemeFilter !== themeFilter)
-    ) {
-      console.log("🔧 Filter change detected, triggering analytics refresh:", {
-        oldLimit: debouncedLimit,
-        newLimit: limit,
-        oldTheme: debouncedThemeFilter,
-        newTheme: themeFilter,
-      });
-      loadAnalytics();
-    }
-  }, [debouncedLimit, debouncedThemeFilter, shouldRefresh]);
-
-  // Trigger analytics when tab becomes visible
-  useEffect(() => {
-    if (isTabVisible && shouldTriggerAnalytics()) {
-      console.log("👁️ Tab became visible, triggering analytics refresh");
-      loadAnalytics();
-    }
-  }, [isTabVisible, shouldTriggerAnalytics]);
+  }, [isTabVisible]);
 
   // Listen for custom refresh event (from tab switch)
   useEffect(() => {
-    const handleRefreshEvent = () => {
-      console.log("🔄 Custom refresh event received (tab switch)");
-      if (shouldTriggerAnalytics()) {
-        loadAnalytics();
-      } else {
-        console.log("✅ No refresh needed, using cached data");
-      }
-    };
-
+    const handleRefreshEvent = () => loadAnalytics(true);
     window.addEventListener("refreshAnalytics", handleRefreshEvent);
     return () =>
       window.removeEventListener("refreshAnalytics", handleRefreshEvent);
-  }, [shouldTriggerAnalytics]);
-
-  const loadAnalytics = async (forceRefresh = false) => {
-    if (loading) {
-      console.log("⏳ Analytics already loading, skipping request");
-      return;
-    }
-
-    console.log("🚀 Starting analytics load:", {
-      forceRefresh,
-      limit,
-      themeFilter,
-      cacheKey,
-    });
-
-    // Check if we need to refresh
-    if (!forceRefresh && !shouldTriggerAnalytics()) {
-      console.log("✅ Using cached analytics data, no refresh needed");
-      return;
-    }
-
-<<<<<<< HEAD
-=======
-  const loadAnalytics = useCallback(async () => {
->>>>>>> 53c03d76
-    setLoading(true);
-    setError(null);
-
-    try {
-      const params = new URLSearchParams();
-      params.append("limit", limit.toString());
-      if (themeFilter) {
-        params.append("theme", themeFilter);
-      }
-      if (forceRefresh) {
-        params.append("force_refresh", "true");
-      }
-
-<<<<<<< HEAD
-      console.log("📡 Making analytics API request:", {
-        url: `http://localhost:5000/analytics/suggestions?${params}`,
-        params: Object.fromEntries(params),
-      });
-
-      const startTime = Date.now();
-      const response = await axios.get(
-        `http://localhost:5000/analytics/suggestions?${params}`
-      );
-      const responseTime = Date.now() - startTime;
-
-      console.log("✅ Analytics API response received:", {
-        status: response.status,
-        responseTime: `${responseTime}ms`,
-        suggestionsCount: response.data.suggestions?.length || 0,
-        eventsAnalyzed: response.data.analytics_summary?.total_events || 0,
-      });
-
-=======
-      const response = await axios.get(
-        `http://localhost:5000/analytics/suggestions?${params}`
-      );
->>>>>>> 53c03d76
-      setAnalyticsData(response.data);
-
-      // Update cache and timestamps
-      const now = new Date();
-      setLastUpdate(now);
-      localStorage.setItem("lastAnalyticsUpdate", now.toISOString());
-      localStorage.setItem("analyticsCacheKey", cacheKey);
-
-      console.log("💾 Analytics cache updated:", {
-        timestamp: now.toISOString(),
-        cacheKey,
-        forceRefresh,
-      });
-
-      // Show success message for manual refresh
-      if (forceRefresh) {
-        setShowSuccessMessage(true);
-        console.log("🎉 Manual refresh completed successfully");
-      }
-
-      setShouldRefresh(false);
-    } catch (err: any) {
-      const errorMessage =
-        err.response?.data?.error || "Failed to load analytics";
-      console.error("❌ Analytics load failed:", {
-        error: errorMessage,
-        status: err.response?.status,
-        url: err.config?.url,
-      });
-      setError(errorMessage);
-    } finally {
-      setLoading(false);
-      console.log("🏁 Analytics load completed");
-    }
-  }, [limit, themeFilter]);
-
-  // Initial load
-  useEffect(() => {
-    console.log(
-      "🚀 AnalyticsSuggestions component mounted, loading initial data"
-    );
-    loadAnalytics();
-<<<<<<< HEAD
   }, []);
 
-  // Manual refresh handler
-  const handleManualRefresh = () => {
-    console.log("👆 Manual refresh triggered by user");
-    loadAnalytics(true);
-  };
+  const handleManualRefresh = () => loadAnalytics(true);
 
   const getCategoryIcon = (category: string) => {
     switch (category) {
@@ -356,35 +155,13 @@
         return "info";
       default:
         return "default";
-=======
-  }, [loadAnalytics]);
-
-  const getCategoryIcon = (category: string) => {
-    switch (category) {
-      case 'theme':
-        return <Group className="h-5 w-5" />;
-      case 'activity':
-        return <TrendingUp className="h-5 w-5" />;
-      case 'cost':
-        return <AttachMoney className="h-5 w-5" />;
-      case 'timing':
-        return <Schedule className="h-5 w-5" />;
-      default:
-        return <Lightbulb className="h-5 w-5" />;
->>>>>>> 53c03d76
     }
   };
 
   const getConfidenceColor = (confidence: number) => {
-<<<<<<< HEAD
     if (confidence >= 0.8) return "success";
     if (confidence >= 0.6) return "warning";
     return "error";
-=======
-    if (confidence >= 0.8) return 'text-green-500';
-    if (confidence >= 0.6) return 'text-yellow-500';
-    return 'text-red-500';
->>>>>>> 53c03d76
   };
 
   const formatConfidence = (confidence: number) => {
@@ -393,7 +170,6 @@
 
   if (loading && !analyticsData) {
     return (
-<<<<<<< HEAD
       <Container maxWidth='lg' sx={{ py: 4 }}>
         <Box
           sx={{
@@ -405,16 +181,10 @@
           <CircularProgress />
         </Box>
       </Container>
-=======
-      <div className="flex justify-center items-center h-96">
-        <CircularProgress />
-      </div>
->>>>>>> 53c03d76
     );
   }
 
   return (
-<<<<<<< HEAD
     <Container maxWidth='lg' sx={{ py: 4 }} data-analytics-trigger>
       <Box
         sx={{
@@ -469,53 +239,14 @@
                 <MenuItem value={10}>Last 10 events</MenuItem>
                 <MenuItem value={20}>Last 20 events</MenuItem>
                 <MenuItem value={50}>Last 50 events</MenuItem>
-=======
-    <div className="space-y-6">
-      <div className="flex justify-between items-center">
-        <div>
-          <h1 className="text-3xl font-bold text-foreground">
-            📊 Event Analytics & Suggestions
-          </h1>
-          <p className="text-muted-foreground">
-            AI-powered insights based on your recent team bonding events
-          </p>
-        </div>
-        <Button variant="outline" onClick={loadAnalytics} disabled={loading}>
-          <Refresh className={`h-4 w-4 ${loading ? 'animate-spin' : ''}`} />
-        </Button>
-      </div>
-
-      <Card>
-        <CardHeader>
-          <CardTitle className="flex items-center">
-            <Analytics className="mr-2" /> Analysis Filters
-          </CardTitle>
-        </CardHeader>
-        <CardContent>
-          <div className="grid grid-cols-1 md:grid-cols-2 gap-4">
-            <div>
-              <Label>Events to Analyze</Label>
-              <Select
-                value={limit.toString()}
-                onValueChange={(value) => setLimit(Number(value))}
-              >
-                <SelectTrigger>
-                  <SelectValue placeholder="Select number of events" />
-                </SelectTrigger>
-                <SelectContent>
-                  <SelectItem value="5">Last 5 events</SelectItem>
-                  <SelectItem value="10">Last 10 events</SelectItem>
-                  <SelectItem value="20">Last 20 events</SelectItem>
-                  <SelectItem value="50">Last 50 events</SelectItem>
-                </SelectContent>
->>>>>>> 53c03d76
               </Select>
-            </div>
-            <div>
-              <Label>Filter by Theme</Label>
+            </FormControl>
+          </Grid>
+          <Grid item xs={12} md={6}>
+            <FormControl fullWidth>
+              <InputLabel>Filter by Theme</InputLabel>
               <Select
                 value={themeFilter}
-<<<<<<< HEAD
                 label='Filter by Theme'
                 onChange={(e: SelectChangeEvent) =>
                   setThemeFilter(e.target.value)
@@ -524,39 +255,19 @@
                 <MenuItem value='fun 🎉'>Fun 🎉</MenuItem>
                 <MenuItem value='chill 🧘'>Chill 🧘</MenuItem>
                 <MenuItem value='outdoor 🌤'>Outdoor 🌤</MenuItem>
-=======
-                onValueChange={(value) => setThemeFilter(value === "all" ? "" : value)}
-              >
-                <SelectTrigger>
-                  <SelectValue placeholder="Filter by theme" />
-                </SelectTrigger>
-                <SelectContent>
-                  <SelectItem value="all">All themes</SelectItem>
-                  <SelectItem value="fun 🎉">Fun 🎉</SelectItem>
-                  <SelectItem value="chill 🧘">Chill 🧘</SelectItem>
-                  <SelectItem value="outdoor 🌤">Outdoor 🌤</SelectItem>
-                </SelectContent>
->>>>>>> 53c03d76
               </Select>
-            </div>
-          </div>
-        </CardContent>
-      </Card>
+            </FormControl>
+          </Grid>
+        </Grid>
+      </Paper>
 
       {error && (
-<<<<<<< HEAD
         <Alert severity='error' sx={{ mb: 3 }}>
           {error}
           <Button size='small' onClick={handleManualRefresh} sx={{ ml: 2 }}>
             Retry
           </Button>
         </Alert>
-=======
-        <div className="bg-destructive/10 border border-destructive/20 text-destructive p-4 rounded-md">
-          <h5 className="font-bold">Error</h5>
-          <p>{error}</p>
-        </div>
->>>>>>> 53c03d76
       )}
 
       {loading && analyticsData && (
@@ -570,7 +281,6 @@
 
       {analyticsData && (
         <>
-<<<<<<< HEAD
           {/* Analytics Summary */}
           <Paper sx={{ p: 3, mb: 3 }}>
             <Typography variant='h6' gutterBottom>
@@ -664,14 +374,12 @@
                           variant='outlined'
                         />
                       </Box>
-
                       <Typography
                         variant='body2'
                         color='text.secondary'
                         sx={{ mb: 2 }}>
                         {suggestion.description}
                       </Typography>
-
                       <Box
                         sx={{
                           display: "flex",
@@ -701,118 +409,11 @@
                     </CardContent>
                   </Card>
                 </Grid>
-=======
-          <Card>
-            <CardHeader>
-              <CardTitle>📈 Analytics Summary</CardTitle>
-            </CardHeader>
-            <CardContent>
-              <div className="grid grid-cols-2 md:grid-cols-4 gap-4 text-center">
-                <div>
-                  <p className="text-3xl font-bold text-primary">
-                    {analyticsData.analytics_summary.total_events}
-                  </p>
-                  <p className="text-sm text-muted-foreground">
-                    Events Analyzed
-                  </p>
-                </div>
-                <div>
-                  <p className="text-xl font-semibold text-green-600">
-                    {analyticsData.analytics_summary.most_popular_theme}
-                  </p>
-                  <p className="text-sm text-muted-foreground">
-                    Most Popular Theme
-                  </p>
-                </div>
-                <div>
-                  <p className="text-xl font-semibold text-amber-600">
-                    {analyticsData.analytics_summary.average_cost.toLocaleString()}{' '}
-                    VND
-                  </p>
-                  <p className="text-sm text-muted-foreground">Average Cost</p>
-                </div>
-                <div>
-                  <p className="text-xl font-semibold text-blue-600">
-                    {analyticsData.analytics_summary.common_activities.length}
-                  </p>
-                  <p className="text-sm text-muted-foreground">
-                    Common Activities
-                  </p>
-                </div>
-              </div>
-              <div className="mt-6">
-                <h4 className="font-semibold mb-2">Rating Trend</h4>
-                <p className="text-sm text-muted-foreground">
-                  {analyticsData.analytics_summary.rating_trends}
-                </p>
-              </div>
-              <div className="mt-6">
-                <h4 className="font-semibold mb-2">Popular Activities</h4>
-                <div className="flex flex-wrap gap-2">
-                  {analyticsData.analytics_summary.common_activities.map(
-                    (activity, index) => (
-                      <div
-                        key={index}
-                        className="bg-secondary text-secondary-foreground px-2 py-1 text-xs rounded"
-                      >
-                        {activity}
-                      </div>
-                    )
-                  )}
-                </div>
-              </div>
-            </CardContent>
-          </Card>
-
-          <Card>
-            <CardHeader>
-              <CardTitle className="flex items-center">
-                <Psychology className="mr-2" /> AI-Powered Suggestions
-              </CardTitle>
-            </CardHeader>
-            <CardContent className="space-y-4">
-              {analyticsData.suggestions.map((suggestion, index) => (
-                <Card key={index} className="bg-muted/30">
-                  <CardHeader>
-                    <CardTitle className="text-base flex items-center">
-                      <div className="p-2 mr-3 bg-primary/10 rounded-full text-primary">
-                        {getCategoryIcon(suggestion.category)}
-                      </div>
-                      {suggestion.title}
-                    </CardTitle>
-                  </CardHeader>
-                  <CardContent>
-                    <p className="text-sm text-muted-foreground mb-3">
-                      {suggestion.description}
-                    </p>
-                    <div className="flex justify-between items-center text-xs text-muted-foreground">
-                      <span>
-                        Based on {suggestion.data_points} data point(s)
-                      </span>
-                      <div className="flex items-center space-x-2">
-                        <span>Confidence:</span>
-                        <div className="w-24 bg-background rounded-full h-2.5">
-                          <div
-                            className="bg-primary h-2.5 rounded-full"
-                            style={{
-                              width: `${suggestion.confidence * 100}%`,
-                            }}
-                          ></div>
-                        </div>
-                        <span className={getConfidenceColor(suggestion.confidence)}>
-                          {formatConfidence(suggestion.confidence)}
-                        </span>
-                      </div>
-                    </div>
-                  </CardContent>
-                </Card>
->>>>>>> 53c03d76
               ))}
-            </CardContent>
-          </Card>
+            </Grid>
+          )}
         </>
       )}
-<<<<<<< HEAD
 
       {/* Success Message */}
       <Snackbar
@@ -828,9 +429,6 @@
         </Alert>
       </Snackbar>
     </Container>
-=======
-    </div>
->>>>>>> 53c03d76
   );
 };
 
