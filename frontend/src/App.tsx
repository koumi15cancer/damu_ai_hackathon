import React, { useState, useEffect } from "react";
import {
  CircularProgress,
  Rating,
  Accordion,
  AccordionSummary,
  AccordionDetails,
  List,
  ListItem,
  ListItemText,
  ListItemIcon,
  SelectChangeEvent,
<<<<<<< HEAD
  Tabs,
  Tab,
  IconButton,
  Avatar,
  AvatarGroup,
  Radio,
  RadioGroup,
=======
  Menu,
  MenuItem,
>>>>>>> 53c03d76
} from "@mui/material";
import {
  ExpandMore,
  LocationOn,
  AttachMoney,
  Group,
  EmojiEvents,
  Directions,
  Lightbulb,
  Nature,
  SportsEsports,
  Palette,
} from "@mui/icons-material";
import axios from "axios";
import History from "./History";
import TeamMemberManagement from "./TeamMemberManagement";
import AnalyticsSuggestions from "./AnalyticsSuggestions";
import UIStyleDemo from "./components/UIStyleDemo";
import { Button } from "./components/ui/button";
import { Card, CardContent, CardHeader, CardTitle } from "./components/ui/card";
import { Input } from "./components/ui/input";
import {
  Select,
  SelectContent,
  SelectItem,
  SelectTrigger,
  SelectValue,
} from "./components/ui/select";
import { Checkbox } from "./components/ui/checkbox";
import { Label } from "./components/ui/label";
import {
  Dialog,
  DialogContent,
  DialogDescription,
  DialogFooter,
  DialogHeader,
  DialogTitle,
} from "./components/ui/dialog";
import { Tabs, TabsContent, TabsList, TabsTrigger } from "./components/ui/tabs";
import { cn } from "./lib/utils";
import { Badge } from "./components/ui/badge";
import {
  Alert,
  AlertDescription,
  AlertTitle,
} from "./components/ui/alert";

interface TeamMember {
  id: string;
  name: string;
  location: string;
  preferences: string[];
  vibe: string;
}

interface EventPhase {
  activity: string;
  location: string;
  map_link: string;
  cost: number;
  indicators: string[];
}

interface EventPlan {
  phases: EventPhase[];
  total_cost: number;
  contribution_needed: number;
  fit_analysis: string;
  rating: number;
}

interface UserPreferences {
  theme: string;
  budget_contribution: string;
  available_members: string[];
  date_time?: string;
  location_zone?: string;
  ai_model?: string;
  plan_generation_mode?: string;
}

function App() {
  const [teamMembers, setTeamMembers] = useState<TeamMember[]>([]);
  const [plans, setPlans] = useState<EventPlan[]>([]);
  const [loading, setLoading] = useState<boolean>(false);
  const [error, setError] = useState<string>("");
  const [selectedPlan, setSelectedPlan] = useState<EventPlan | null>(null);
  const [planDialogOpen, setPlanDialogOpen] = useState<boolean>(false);
<<<<<<< HEAD
  const [activeTab, setActiveTab] = useState<number>(0);
=======
  const [activeTab, setActiveTab] = useState("planner");
>>>>>>> 53c03d76
  const [saveSuccessDialogOpen, setSaveSuccessDialogOpen] =
    useState<boolean>(false);
  const [savingPlan, setSavingPlan] = useState<boolean>(false);
  const [duplicateDialogOpen, setDuplicateDialogOpen] =
    useState<boolean>(false);
  const [analyticsSuggestions, setAnalyticsSuggestions] = useState<any>(null);
<<<<<<< HEAD
  const [loadingSuggestions, setLoadingSuggestions] = useState(false);
  const [availableAIModels, setAvailableAIModels] = useState<string[]>([]);
  const [eventHistory, setEventHistory] = useState<any[]>([]);
  const [historySummary, setHistorySummary] = useState<string>("");
=======
  const [currentTheme, setCurrentTheme] = useState<string>("dark");
  const [themeMenuAnchor, setThemeMenuAnchor] = useState<null | HTMLElement>(
    null
  );

  const themes = [
    { name: "default", label: "Default", class: "" },
    { name: "light-pink", label: "Light Pink", class: "light-pink" },
    { name: "light-purple", label: "Light Purple", class: "light-purple" },
    { name: "light-yellow", label: "Light Yellow", class: "light-yellow" },
    { name: "light-orange", label: "Light Orange", class: "light-orange" },
    { name: "light-green", label: "Light Green", class: "light-green" },
    { name: "light-blue", label: "Light Blue", class: "light-blue" },
    { name: "dark", label: "Dark", class: "dark" },
    { name: "dark-pink", label: "Dark Pink", class: "dark-pink" },
    { name: "dark-purple", label: "Dark Purple", class: "dark-purple" },
    { name: "dark-yellow", label: "Dark Yellow", class: "dark-yellow" },
    { name: "dark-orange", label: "Dark Orange", class: "dark-orange" },
    { name: "dark-green", label: "Dark Green", class: "dark-green" },
    { name: "dark-blue", label: "Dark Blue", class: "dark-blue" },
  ];

  const changeTheme = (themeClass: string) => {
    themes.forEach((theme) => {
      if (theme.class && theme.class.trim() !== "") {
        document.body.classList.remove(theme.class);
      }
    });

    if (themeClass && themeClass.trim() !== "") {
      document.body.classList.add(themeClass);
    }

    setCurrentTheme(themeClass || "default");
    setThemeMenuAnchor(null);
  };

  const handleThemeMenuOpen = (event: React.MouseEvent<HTMLElement>) => {
    setThemeMenuAnchor(event.currentTarget);
  };

  const handleThemeMenuClose = () => {
    setThemeMenuAnchor(null);
  };
>>>>>>> 53c03d76

  const [userPreferences, setUserPreferences] = useState<UserPreferences>({
    theme: "fun 🎉",
    budget_contribution: "No",
    available_members: [],
    date_time: "",
    location_zone: "",
    ai_model: "",
    plan_generation_mode: "new",
  });

  useEffect(() => {
    loadTeamMembers();
    loadAnalyticsSuggestions();
<<<<<<< HEAD
    loadAvailableAIModels();
    loadEventHistory();
=======
    changeTheme("dark");
>>>>>>> 53c03d76
  }, []);

  const loadTeamMembers = async () => {
    try {
      const response = await axios.get("http://localhost:5000/team-members");
      setTeamMembers(response.data);
      setUserPreferences((prev: UserPreferences) => ({
        ...prev,
        available_members: response.data.map(
          (member: TeamMember) => member.name
        ),
      }));
    } catch (error) {
      console.error("Failed to load team members:", error);
      setError(
        "Failed to load team members. Please check if the backend server is running."
      );
    }
  };

  const loadAnalyticsSuggestions = async () => {
    try {
      const response = await axios.get(
        "http://localhost:5000/analytics/suggestions?limit=5"
      );
      setAnalyticsSuggestions(response.data);
    } catch (error) {
      console.error("Failed to load suggestions:", error);
<<<<<<< HEAD
    } finally {
      setLoadingSuggestions(false);
=======
>>>>>>> 53c03d76
    }
  };

  const loadAvailableAIModels = async () => {
    try {
      const response = await axios.get("http://localhost:5000/ai-models");
      setAvailableAIModels(
        response.data.models || [
          "OpenAI GPT-4",
          "Google Gemini",
          "Anthropic Claude",
        ]
      );
      // Set default AI model if available
      if (
        response.data.models &&
        response.data.models.length > 0 &&
        !userPreferences.ai_model
      ) {
        setUserPreferences((prev: UserPreferences) => ({
          ...prev,
          ai_model: response.data.models[0],
        }));
      }
    } catch (error) {
      console.error("Failed to load AI models:", error);
      // Set fallback models
      setAvailableAIModels([
        "OpenAI GPT-4",
        "Google Gemini",
        "Anthropic Claude",
      ]);
    }
  };

  const loadEventHistory = async () => {
    try {
      const response = await axios.get("http://localhost:5000/event-history");
      setEventHistory(response.data);
      generateHistorySummary(response.data);
    } catch (error) {
      console.error("Failed to load event history:", error);
    }
  };

  const generateHistorySummary = (history: any[]) => {
    if (history.length === 0) {
      setHistorySummary(
        "No previous events found. This will be your first team bonding event!"
      );
      return;
    }

    const recentEvents = history.slice(-3); // Last 3 events
    const themes = Array.from(
      new Set(recentEvents.map((event) => event.theme))
    );
    const locations = Array.from(
      new Set(recentEvents.map((event) => event.location))
    );
    const avgCost = Math.round(
      recentEvents.reduce((sum, event) => sum + event.total_cost, 0) /
        recentEvents.length
    );

    const summary = `Based on your recent ${
      recentEvents.length
    } events, you've enjoyed ${themes.join(", ")} themes in ${locations.join(
      ", "
    )} areas. Average cost per event: ${avgCost.toLocaleString()} VND.`;
    setHistorySummary(summary);
  };

  const handleGeneratePlans = async () => {
    setLoading(true);
    setError("");

    try {
      const requestData = {
        ...userPreferences,
        ai_model: userPreferences.ai_model,
        plan_generation_mode: userPreferences.plan_generation_mode,
      };

      const response = await axios.post(
        "http://localhost:5000/generate-plans",
        requestData
      );

      if (response.data.error) {
        setError(response.data.error);
        setPlans([]);
        return;
      }

      setPlans(response.data);
    } catch (error) {
      console.error("Failed to generate plans:", error);
      setError("Failed to generate team bonding plans. Please try again.");
    } finally {
      setLoading(false);
    }
  };

  const handleMemberToggle = (memberName: string) => {
    setUserPreferences((prev: UserPreferences) => {
      const isMemberSelected = prev.available_members.includes(memberName);
      return {
        ...prev,
        available_members: isMemberSelected
          ? prev.available_members.filter((name) => name !== memberName)
          : [...prev.available_members, memberName],
      };
    });
  };

  const handlePlanClick = (plan: EventPlan) => {
    setSelectedPlan(plan);
    setPlanDialogOpen(true);
  };

  const handleSavePlan = async () => {
    if (!selectedPlan) return;

    console.log("💾 Starting plan save process:", {
      planTitle: selectedPlan.phases?.[0]?.activity || "Unknown",
      totalCost: selectedPlan.total_cost,
      participants: userPreferences.available_members.length,
    });

    try {
      setSavingPlan(true);

<<<<<<< HEAD
      // Prepare the plan data for saving
=======
>>>>>>> 53c03d76
      const planData = {
        date:
          userPreferences.date_time || new Date().toISOString().split("T")[0],
        theme: userPreferences.theme,
        location: userPreferences.location_zone || "Ho Chi Minh City",
        participants: userPreferences.available_members,
        activities: selectedPlan.phases.map((phase) => phase.activity),
        total_cost: selectedPlan.total_cost,
        phases: selectedPlan.phases,
        fit_analysis: selectedPlan.fit_analysis,
        rating: selectedPlan.rating,
        contribution_needed: selectedPlan.contribution_needed,
      };

<<<<<<< HEAD
      console.log("📤 Saving plan to backend:", {
        date: planData.date,
        theme: planData.theme,
        location: planData.location,
        activitiesCount: planData.activities.length,
      });

      // Save the plan to the backend
      const response = await axios.post(
        "http://localhost:5000/event-history",
        planData
      );

      console.log("✅ Plan saved successfully:", {
        status: response.status,
        planId: response.data?.id || "unknown",
      });

      // Update event history timestamp for analytics triggers
      const updateTimestamp = new Date().toISOString();
      localStorage.setItem("lastEventUpdate", updateTimestamp);

      console.log(
        "🔄 Event history timestamp updated for analytics triggers:",
        {
          timestamp: updateTimestamp,
        }
      );

      // Close the dialog and show success message
=======
      await axios.post("http://localhost:5000/event-history", planData);

>>>>>>> 53c03d76
      setPlanDialogOpen(false);
      setSelectedPlan(null);
      setSaveSuccessDialogOpen(true);
    } catch (error: any) {
<<<<<<< HEAD
      console.error("❌ Plan save failed:", {
        error: error.message,
        status: error.response?.status,
        data: error.response?.data,
      });

      // Handle duplicate detection from backend
=======
      console.error("Failed to save plan:", error);

>>>>>>> 53c03d76
      if (error.response && error.response.status === 409) {
        console.log("⚠️ Duplicate plan detected");
        setDuplicateDialogOpen(true);
      } else {
        alert("Failed to save plan. Please try again.");
      }
    } finally {
      setSavingPlan(false);
      console.log("🏁 Plan save process completed");
    }
  };

  const handleTabChange = (newValue: number) => {
    const tabNames = ["Event Planner", "Team Members", "History", "Analytics"];
    const previousTab = tabNames[activeTab];
    const newTab = tabNames[newValue];

    console.log("🔄 Tab change detected:", {
      from: previousTab,
      to: newTab,
      tabIndex: newValue,
    });

    setActiveTab(newValue);

    // Trigger analytics refresh when switching to Analytics tab
    if (newValue === 3) {
      // Analytics tab
      console.log("📊 Switching to Analytics tab, triggering refresh");
      // Use a small delay to ensure the component is mounted
      setTimeout(() => {
        const analyticsComponent = document.querySelector(
          "[data-analytics-trigger]"
        );
        if (analyticsComponent) {
          console.log(
            "🎯 Analytics component found, dispatching refresh event"
          );
          // Dispatch a custom event to trigger analytics refresh
          window.dispatchEvent(new CustomEvent("refreshAnalytics"));
        } else {
          console.warn("⚠️ Analytics component not found");
        }
      }, 100);
    }
  };

  const getThemeIcon = (theme: string) => {
    switch (theme) {
      case "fun 🎉":
        return <EmojiEvents />;
      case "chill 🧘":
        return <Nature />;
      case "outdoor 🌤":
        return <SportsEsports />;
      default:
        return <Group />;
    }
  };

  const renderEventPlanner = () => (
    <div className="space-y-6">
      <div className="text-center">
        <h1 className="text-3xl font-bold text-foreground">
          Team Bonding Event Planner
        </h1>
        <p className="text-muted-foreground">
          Generate personalized team bonding plans based on member preferences
        </p>
      </div>

      <Card>
        <CardHeader>
          <CardTitle>Event Preferences</CardTitle>
        </CardHeader>
        <CardContent className="space-y-4">
          <div className="grid grid-cols-1 md:grid-cols-2 gap-4">
            <div>
              <Label>Event Theme</Label>
              <Select
                value={userPreferences.theme}
                onValueChange={(value) =>
                  setUserPreferences((prev) => ({ ...prev, theme: value }))
                }
              >
                <SelectTrigger>
                  <SelectValue placeholder="Select a theme" />
                </SelectTrigger>
                <SelectContent>
                  <SelectItem value="fun 🎉">Fun 🎉</SelectItem>
                  <SelectItem value="chill 🧘">Chill 🧘</SelectItem>
                  <SelectItem value="outdoor 🌤">Outdoor 🌤</SelectItem>
                </SelectContent>
              </Select>
            </div>
            <div>
              <Label>Budget Contribution</Label>
              <Select
                value={userPreferences.budget_contribution}
                onValueChange={(value) =>
                  setUserPreferences((prev) => ({
                    ...prev,
                    budget_contribution: value,
                  }))
                }
              >
                <SelectTrigger>
                  <SelectValue placeholder="Select budget" />
                </SelectTrigger>
                <SelectContent>
                  <SelectItem value="No">No additional contribution</SelectItem>
                  <SelectItem value="Yes, up to 50,000 VND">
                    Yes, up to 50,000 VND
                  </SelectItem>
                  <SelectItem value="Yes, up to 100,000 VND">
                    Yes, up to 100,000 VND
                  </SelectItem>
                  <SelectItem value="Yes, up to 150,000 VND">
                    Yes, up to 150,000 VND
                  </SelectItem>
                  <SelectItem value="Yes, up to 200,000 VND">
                    Yes, up to 200,000 VND
                  </SelectItem>
                </SelectContent>
              </Select>
            </div>
            <div>
              <Label>Preferred Date & Time</Label>
              <Input
                type="datetime-local"
                value={userPreferences.date_time}
                onChange={(e) =>
                  setUserPreferences((prev) => ({
                    ...prev,
                    date_time: e.target.value,
                  }))
                }
              />
            </div>
            <div>
              <Label>Preferred Location Zone</Label>
              <Input
                placeholder="e.g., District 1"
                value={userPreferences.location_zone}
                onChange={(e) =>
                  setUserPreferences((prev) => ({
                    ...prev,
                    location_zone: e.target.value,
                  }))
                }
              />
            </div>
          </div>

<<<<<<< HEAD
          {/* AI Model Selection */}
          <Grid item xs={12} md={6}>
            <FormControl fullWidth>
              <InputLabel>AI Model</InputLabel>
              <Select
                value={userPreferences.ai_model}
                label='AI Model'
                onChange={(e: SelectChangeEvent) =>
                  setUserPreferences((prev: UserPreferences) => ({
                    ...prev,
                    ai_model: e.target.value,
                  }))
                }>
                {availableAIModels.map((model) => (
                  <MenuItem key={model} value={model}>
                    {model}
                  </MenuItem>
                ))}
              </Select>
            </FormControl>
          </Grid>

          {/* Event History Summary */}
          {eventHistory.length > 0 && (
            <Grid item xs={12}>
              <Paper
                sx={{
                  p: 3,
                  backgroundColor: "#f8f9fa",
                  border: "1px solid #e9ecef",
                }}>
                <Typography
                  variant='h6'
                  gutterBottom
                  sx={{ display: "flex", alignItems: "center" }}>
                  <Schedule sx={{ mr: 1 }} />
                  Event History Summary
                </Typography>
                <Typography
                  variant='body2'
                  color='text.secondary'
                  sx={{ mb: 2 }}>
                  {historySummary}
                </Typography>

                <Typography variant='subtitle2' gutterBottom>
                  Plan Generation Options:
                </Typography>
                <RadioGroup
                  row
                  value={userPreferences.plan_generation_mode}
                  onChange={(e) =>
                    setUserPreferences((prev: UserPreferences) => ({
                      ...prev,
                      plan_generation_mode: e.target.value,
                    }))
                  }>
                  <FormControlLabel
                    value='reuse'
                    control={<Radio />}
                    label='Reuse previous plan structure'
                  />
                  <FormControlLabel
                    value='similar'
                    control={<Radio />}
                    label='Generate similar plan'
                  />
                  <FormControlLabel
                    value='new'
                    control={<Radio />}
                    label='Create brand new plan'
                  />
                </RadioGroup>
              </Paper>
            </Grid>
          )}

          {/* Team Members */}
          <Grid item xs={12}>
            <Typography variant='h6' gutterBottom>
=======
          <div>
            <h3 className="text-lg font-medium text-foreground mb-2">
>>>>>>> 53c03d76
              Available Team Members
            </h3>
            <div className="grid grid-cols-2 md:grid-cols-3 lg:grid-cols-4 gap-4">
              {teamMembers.map((member) => (
                <div key={member.id} className="flex items-center space-x-2">
                  <Checkbox
                    id={member.id}
                    checked={userPreferences.available_members.includes(
                      member.name
                    )}
                    onCheckedChange={() => handleMemberToggle(member.name)}
                  />
                  <Label
                    htmlFor={member.id}
                    className="text-sm font-medium leading-none peer-disabled:cursor-not-allowed peer-disabled:opacity-70"
                  >
                    <span className="block">{member.name}</span>
                    <span className="text-xs text-muted-foreground">
                      {member.vibe} • {member.location}
                    </span>
                  </Label>
                </div>
              ))}
            </div>
          </div>

<<<<<<< HEAD
          {/* Analytics Suggestions */}
          {analyticsSuggestions &&
            analyticsSuggestions.suggestions &&
            analyticsSuggestions.suggestions.length > 0 && (
              <Grid item xs={12}>
                <Paper sx={{ p: 3, mt: 3, bgcolor: "grey.50" }}>
                  <Typography
                    variant='h6'
                    gutterBottom
                    sx={{ display: "flex", alignItems: "center" }}>
                    <Lightbulb sx={{ mr: 1, color: "warning.main" }} />
                    AI Suggestions for Better Events
                  </Typography>
                  <Typography
                    variant='body2'
                    color='text.secondary'
                    sx={{ mb: 2 }}>
                    Based on your recent events, here are some insights to
                    improve your team bonding:
                  </Typography>
                  <Grid container spacing={2}>
                    {analyticsSuggestions.suggestions
                      .slice(0, 2)
                      .map((suggestion: any, index: number) => (
                        <Grid item xs={12} md={6} key={index}>
                          <Card variant='outlined' sx={{ p: 2 }}>
                            <Typography
                              variant='subtitle2'
                              color='primary'
                              gutterBottom>
                              {suggestion.title}
                            </Typography>
                            <Typography variant='body2' color='text.secondary'>
                              {suggestion.description}
                            </Typography>
                            <Box
                              sx={{
                                display: "flex",
                                alignItems: "center",
                                mt: 1,
                              }}>
                              <Typography
                                variant='caption'
                                color='text.secondary'>
                                Confidence:{" "}
                                {Math.round(suggestion.confidence * 100)}%
                              </Typography>
                            </Box>
                          </Card>
                        </Grid>
                      ))}
                  </Grid>
                </Paper>
              </Grid>
            )}

          {/* Generate Button */}
          <Grid item xs={12}>
=======
          <div>
>>>>>>> 53c03d76
            <Button
              onClick={handleGeneratePlans}
              disabled={
                loading || userPreferences.available_members.length === 0
              }
              size="lg"
            >
              {loading && (
                <CircularProgress
                  size={20}
                  color="inherit"
                  className="mr-2"
                />
              )}
              {loading ? "Generating Plans..." : "Generate Event Plans"}
            </Button>
<<<<<<< HEAD
          </Grid>
        </Grid>
      </Paper>
=======
          </div>

          {analyticsSuggestions &&
            analyticsSuggestions.suggestions &&
            analyticsSuggestions.suggestions.length > 0 && (
              <Card className="bg-muted/50">
                <CardHeader>
                  <CardTitle className="flex items-center">
                    <Lightbulb className="mr-2 text-yellow-500" />
                    AI Suggestions for Better Events
                  </CardTitle>
                </CardHeader>
                <CardContent>
                  <p className="text-sm text-muted-foreground mb-4">
                    Based on your recent events, here are some insights to
                    improve your team bonding:
                  </p>
                  <div className="grid grid-cols-1 md:grid-cols-2 gap-4">
                    {analyticsSuggestions.suggestions
                      .slice(0, 2)
                      .map((suggestion: any, index: number) => (
                        <Card key={index} className="bg-background">
                          <CardHeader>
                            <CardTitle className="text-base text-primary">
                              {suggestion.title}
                            </CardTitle>
                          </CardHeader>
                          <CardContent>
                            <p className="text-sm text-muted-foreground">
                              {suggestion.description}
                            </p>
                            <p className="text-xs text-muted-foreground mt-2">
                              Confidence:{" "}
                              {Math.round(suggestion.confidence * 100)}%
                            </p>
                          </CardContent>
                        </Card>
                      ))}
                  </div>
                </CardContent>
              </Card>
            )}
        </CardContent>
      </Card>
>>>>>>> 53c03d76

      {error && (
        <Alert variant="destructive">
          <AlertTitle>Error</AlertTitle>
          <AlertDescription>{error}</AlertDescription>
        </Alert>
      )}

      {plans.length > 0 && (
        <div>
          <h2 className="text-2xl font-bold text-foreground mb-4">
            Generated Plans ({plans.length})
          </h2>
          <div className="grid grid-cols-1 md:grid-cols-2 lg:grid-cols-3 gap-4">
            {plans.map((plan, index) => (
              <Card
                key={index}
                className="cursor-pointer transition-transform hover:-translate-y-1"
                onClick={() => handlePlanClick(plan)}
              >
                <CardHeader>
                  <CardTitle className="flex items-center">
                    <div className="p-2 mr-3 bg-primary/10 rounded-full text-primary">
                      {getThemeIcon(userPreferences.theme)}
                    </div>
                    Plan {index + 1}
                  </CardTitle>
                </CardHeader>
                <CardContent className="space-y-3">
                  <p className="text-sm text-muted-foreground">
                    {plan.fit_analysis}
                  </p>
                  <div className="flex items-center">
                    <Rating value={plan.rating} readOnly size="small" />
                    <span className="text-sm ml-2">{plan.rating}/5</span>
                  </div>
                  <div className="flex items-center text-muted-foreground">
                    <AttachMoney fontSize="small" className="mr-1" />
                    <span className="text-sm">
                      {plan.total_cost.toLocaleString()} VND
                    </span>
                  </div>
                  {plan.contribution_needed > 0 && (
                    <Alert variant="warning" className="mt-2">
                      <AlertDescription>
                        Additional contribution:{" "}
                        {plan.contribution_needed.toLocaleString()} VND
                      </AlertDescription>
                    </Alert>
                  )}
                  <p className="text-sm text-muted-foreground">
                    {plan.phases.length} phase
                    {plan.phases.length !== 1 ? "s" : ""}
                  </p>
                </CardContent>
              </Card>
            ))}
          </div>
        </div>
      )}
    </div>
  );

  return (
<<<<<<< HEAD
    <Container maxWidth='lg'>
      <Box sx={{ my: 4 }}>
        {/* Main Tabs */}
        <Box sx={{ borderBottom: 1, borderColor: "divider", mb: 3 }}>
          <Tabs
            value={activeTab}
            onChange={(e, newValue) => handleTabChange(newValue)}>
            <Tab label='🎉 Event Planner' />
            <Tab label='👥 Team Members' />
            <Tab label='📅 History' />
            <Tab label='📊 Analytics' />
          </Tabs>
        </Box>

        {/* Tab Content */}
        {activeTab === 0 && renderEventPlanner()}
        {activeTab === 1 && <TeamMemberManagement />}
        {activeTab === 2 && <History />}
        {activeTab === 3 && <AnalyticsSuggestions />}
      </Box>

      {/* Plan Detail Dialog */}
      <Dialog
        open={planDialogOpen}
        onClose={() => setPlanDialogOpen(false)}
        maxWidth='md'
        fullWidth>
        {selectedPlan && (
          <>
            <DialogTitle>
              <Box sx={{ display: "flex", alignItems: "center" }}>
                <Box
                  sx={{
                    backgroundColor: getThemeColor(userPreferences.theme),
                    borderRadius: "50%",
                    p: 1,
                    mr: 2,
                  }}>
                  {getThemeIcon(userPreferences.theme)}
                </Box>
                <Typography variant='h5' sx={{ fontWeight: "bold" }}>
                  Team Bonding Plan
                </Typography>
              </Box>
            </DialogTitle>

            <DialogContent>
              <Grid container spacing={3}>
                <Grid item xs={12} md={8}>
                  <Typography variant='h6' gutterBottom>
                    📍 Event Phases
                  </Typography>

=======
    <div className="max-w-7xl mx-auto py-8 px-4 sm:px-6 lg:px-8">
      <div className="absolute top-4 left-4 z-50">
        <Button
          variant="outline"
          size="icon"
          onClick={handleThemeMenuOpen}
          aria-label="Change theme"
        >
          <Palette />
        </Button>
        <Menu
          anchorEl={themeMenuAnchor}
          open={Boolean(themeMenuAnchor)}
          onClose={handleThemeMenuClose}
        >
          {themes.map((theme) => (
            <MenuItem
              key={theme.name}
              onClick={() => changeTheme(theme.class)}
              selected={currentTheme === theme.name}
            >
              {theme.label}
            </MenuItem>
          ))}
        </Menu>
      </div>

      <Tabs value={activeTab} onValueChange={setActiveTab} className="w-full">
        <TabsList>
          <TabsTrigger value="planner">🎉 Event Planner</TabsTrigger>
          <TabsTrigger value="members">👥 Team Members</TabsTrigger>
          <TabsTrigger value="history">📅 History</TabsTrigger>
          <TabsTrigger value="analytics">📊 Analytics</TabsTrigger>
          <TabsTrigger value="demo">🎨 UIStyleDemo</TabsTrigger>
        </TabsList>
        <TabsContent value="planner" className="mt-4">
          {renderEventPlanner()}
        </TabsContent>
        <TabsContent value="members" className="mt-4">
          <TeamMemberManagement />
        </TabsContent>
        <TabsContent value="history" className="mt-4">
          <History />
        </TabsContent>
        <TabsContent value="analytics" className="mt-4">
          <AnalyticsSuggestions />
        </TabsContent>
        <TabsContent value="demo" className="mt-4">
          <UIStyleDemo />
        </TabsContent>
      </Tabs>

      <Dialog open={planDialogOpen} onOpenChange={setPlanDialogOpen}>
        <DialogContent className="max-w-3xl">
          {selectedPlan && (
            <>
              <DialogHeader>
                <DialogTitle className="flex items-center">
                  <div className="p-2 mr-3 bg-primary/10 rounded-full text-primary">
                    {getThemeIcon(userPreferences.theme)}
                  </div>
                  <span className="text-2xl font-bold">
                    Team Bonding Plan
                  </span>
                </DialogTitle>
              </DialogHeader>

              <div className="grid md:grid-cols-3 gap-6 py-4">
                <div className="md:col-span-2 space-y-3">
                  <h3 className="text-lg font-semibold">📍 Event Phases</h3>
>>>>>>> 53c03d76
                  {selectedPlan.phases.map(
                    (phase: EventPhase, index: number) => (
                      <Accordion key={index} sx={{ mb: 2 }}>
                        <AccordionSummary expandIcon={<ExpandMore />}>
                          <div className="flex justify-between items-center w-full">
                            <h4 className="font-semibold">
                              Phase {index + 1}: {phase.activity}
                            </h4>
                            <Badge>
                              {phase.cost.toLocaleString()} VND
                            </Badge>
                          </div>
                        </AccordionSummary>
                        <AccordionDetails>
                          <List dense>
                            <ListItem>
                              <ListItemIcon>
                                <LocationOn color="primary" />
                              </ListItemIcon>
                              <ListItemText
                                primary="Address"
                                secondary={phase.location}
                              />
                            </ListItem>
                            {phase.map_link && (
                              <ListItem>
                                <ListItemIcon>
                                  <Directions color="primary" />
                                </ListItemIcon>
                                <ListItemText
                                  primary="Google Maps"
                                  secondary={
                                    <a
                                      href={phase.map_link}
                                      target="_blank"
                                      rel="noopener noreferrer"
                                      className="text-blue-500 hover:underline"
                                    >
                                      Open in Maps
                                    </a>
                                  }
                                />
                              </ListItem>
                            )}
                          </List>
                          <div className="flex gap-2 flex-wrap">
                            {phase.indicators.map((indicator, idx) => (
                              <Badge key={idx} variant="secondary">
                                {indicator}
                              </Badge>
                            ))}
                          </div>
                        </AccordionDetails>
                      </Accordion>
                    )
                  )}
<<<<<<< HEAD
                </Grid>

                <Grid item xs={12} md={4}>
                  <Paper sx={{ p: 2, mb: 2 }}>
                    <Typography variant='h6' gutterBottom>
                      💰 Cost Breakdown
                    </Typography>
                    <Typography
                      variant='h4'
                      sx={{ color: "#27ae60", fontWeight: "bold" }}>
                      {selectedPlan.total_cost.toLocaleString()} VND
                    </Typography>
                    <Typography variant='body2' sx={{ color: "#7f8c8d" }}>
                      per person
                    </Typography>
                    {selectedPlan.contribution_needed > 0 && (
                      <Alert severity='warning' sx={{ mt: 1 }}>
                        Additional contribution:{" "}
                        {selectedPlan.contribution_needed.toLocaleString()} VND
                      </Alert>
                    )}
                  </Paper>

                  <Paper sx={{ p: 2, mb: 2 }}>
                    <Typography variant='h6' gutterBottom>
                      👥 Team Fit
                    </Typography>
                    <Typography variant='body2' sx={{ color: "#7f8c8d" }}>
                      {selectedPlan.fit_analysis}
                    </Typography>
                    <Box sx={{ display: "flex", alignItems: "center", mt: 1 }}>
                      <Rating
                        value={selectedPlan.rating}
                        readOnly
                        size='small'
                      />
                      <Typography variant='body2' sx={{ ml: 1 }}>
                        {selectedPlan.rating}/5
                      </Typography>
                    </Box>
                  </Paper>
                </Grid>
              </Grid>
            </DialogContent>

            <DialogActions>
              <Button onClick={() => setPlanDialogOpen(false)}>Close</Button>
              <Button
                variant='contained'
                color='primary'
                onClick={handleSavePlan}
                disabled={savingPlan}
                startIcon={savingPlan ? <CircularProgress size={20} /> : null}>
                {savingPlan ? "Saving..." : "Save Plan"}
              </Button>
            </DialogActions>
          </>
        )}
=======
                </div>

                <div className="space-y-4">
                  <Card>
                    <CardHeader>
                      <CardTitle className="text-lg">💰 Cost Breakdown</CardTitle>
                    </CardHeader>
                    <CardContent>
                      <p className="text-3xl font-bold text-green-600">
                        {selectedPlan.total_cost.toLocaleString()} VND
                      </p>
                      <p className="text-sm text-muted-foreground">
                        per person
                      </p>
                      {selectedPlan.contribution_needed > 0 && (
                        <Alert variant="warning" className="mt-2">
                          <AlertDescription>
                            Additional contribution:{" "}
                            {selectedPlan.contribution_needed.toLocaleString()}{" "}
                            VND
                          </AlertDescription>
                        </Alert>
                      )}
                    </CardContent>
                  </Card>

                  <Card>
                    <CardHeader>
                      <CardTitle className="text-lg">👥 Team Fit</CardTitle>
                    </CardHeader>
                    <CardContent>
                      <p className="text-sm text-muted-foreground">
                        {selectedPlan.fit_analysis}
                      </p>
                      <div className="flex items-center mt-2">
                        <Rating
                          value={selectedPlan.rating}
                          readOnly
                          size="small"
                        />
                        <span className="ml-2 text-sm">
                          {selectedPlan.rating}/5
                        </span>
                      </div>
                    </CardContent>
                  </Card>
                </div>
              </div>
              <DialogFooter>
                <Button
                  variant="outline"
                  onClick={() => setPlanDialogOpen(false)}
                >
                  Close
                </Button>
                <Button onClick={handleSavePlan} disabled={savingPlan}>
                  {savingPlan && (
                    <CircularProgress
                      size={20}
                      color="inherit"
                      className="mr-2"
                    />
                  )}
                  {savingPlan ? "Saving..." : "Save Plan"}
                </Button>
              </DialogFooter>
            </>
          )}
        </DialogContent>
>>>>>>> 53c03d76
      </Dialog>

      <Dialog
        open={saveSuccessDialogOpen}
<<<<<<< HEAD
        onClose={() => setSaveSuccessDialogOpen(false)}
        maxWidth='sm'
        fullWidth>
        <DialogTitle>
          <Box sx={{ display: "flex", alignItems: "center" }}>
            <Box
              sx={{
                backgroundColor: "#4caf50",
                borderRadius: "50%",
                p: 1,
                mr: 2,
                display: "flex",
                alignItems: "center",
                justifyContent: "center",
                width: 40,
                height: 40,
              }}>
              <Typography variant='h6' sx={{ color: "white" }}>
                ✓
              </Typography>
            </Box>
            <Typography variant='h6' sx={{ fontWeight: "bold" }}>
              Plan Saved Successfully!
            </Typography>
          </Box>
        </DialogTitle>
        <DialogContent>
          <Typography variant='body1' sx={{ mb: 2 }}>
            Your team bonding plan has been saved to the event history.
          </Typography>
          <Alert severity='info' sx={{ mb: 2 }}>
            <Typography variant='body2'>
              You can now view, edit, or delete this plan from the{" "}
              <strong>History tab</strong>.
            </Typography>
          </Alert>
          <Typography variant='body2' color='text.secondary'>
            The plan includes all phases, costs, and team fit analysis for
            future reference.
          </Typography>
        </DialogContent>
        <DialogActions>
          <Button onClick={() => setSaveSuccessDialogOpen(false)}>Close</Button>
          <Button
            variant='contained'
            color='primary'
            onClick={() => {
              setSaveSuccessDialogOpen(false);
              setActiveTab(2); // Switch to History tab
            }}>
            View in History
          </Button>
        </DialogActions>
=======
        onOpenChange={setSaveSuccessDialogOpen}
      >
        <DialogContent>
          <DialogHeader>
            <DialogTitle className="flex items-center">
              <div className="w-10 h-10 flex items-center justify-center rounded-full bg-green-500 text-white mr-3">
                <span className="text-xl">✓</span>
              </div>
              <span className="font-bold">Plan Saved Successfully!</span>
            </DialogTitle>
          </DialogHeader>
          <DialogDescription className="py-4 space-y-2">
            <p>Your team bonding plan has been saved to the event history.</p>
            <Alert variant="info">
              <AlertDescription>
                You can now view, edit, or delete this plan from the{" "}
                <strong>History tab</strong>.
              </AlertDescription>
            </Alert>
            <p className="text-xs text-muted-foreground">
              The plan includes all phases, costs, and team fit analysis for
              future reference.
            </p>
          </DialogDescription>
          <DialogFooter>
            <Button
              variant="outline"
              onClick={() => setSaveSuccessDialogOpen(false)}
            >
              Close
            </Button>
            <Button
              onClick={() => {
                setSaveSuccessDialogOpen(false);
                setActiveTab("history");
              }}
            >
              View in History
            </Button>
          </DialogFooter>
        </DialogContent>
>>>>>>> 53c03d76
      </Dialog>

      <Dialog
        open={duplicateDialogOpen}
<<<<<<< HEAD
        onClose={() => setDuplicateDialogOpen(false)}
        maxWidth='sm'
        fullWidth>
        <DialogTitle>
          <Box sx={{ display: "flex", alignItems: "center" }}>
            <Box
              sx={{
                backgroundColor: "#ff9800",
                borderRadius: "50%",
                p: 1,
                mr: 2,
                display: "flex",
                alignItems: "center",
                justifyContent: "center",
                width: 40,
                height: 40,
              }}>
              <Typography variant='h6' sx={{ color: "white" }}>
                ⚠
              </Typography>
            </Box>
            <Typography variant='h6' sx={{ fontWeight: "bold" }}>
              Plan Already Exists
            </Typography>
          </Box>
        </DialogTitle>
        <DialogContent>
          <Typography variant='body1' sx={{ mb: 2 }}>
            A similar plan has already been saved to the event history.
          </Typography>
          <Alert severity='warning' sx={{ mb: 2 }}>
            <Typography variant='body2'>
              This prevents duplicate entries in your history. You can view the
              existing plan in the <strong>History tab</strong>.
            </Typography>
          </Alert>
          <Typography variant='body2' color='text.secondary'>
            If you want to save a different version, try modifying the plan
            details first.
          </Typography>
        </DialogContent>
        <DialogActions>
          <Button onClick={() => setDuplicateDialogOpen(false)}>Close</Button>
          <Button
            variant='contained'
            color='primary'
            onClick={() => {
              setDuplicateDialogOpen(false);
              setActiveTab(2); // Switch to History tab
            }}>
            View in History
          </Button>
        </DialogActions>
=======
        onOpenChange={setDuplicateDialogOpen}
      >
        <DialogContent>
          <DialogHeader>
            <DialogTitle className="flex items-center">
              <div className="w-10 h-10 flex items-center justify-center rounded-full bg-amber-500 text-white mr-3">
                <span className="text-xl">⚠</span>
              </div>
              <span className="font-bold">Plan Already Exists</span>
            </DialogTitle>
          </DialogHeader>
          <DialogDescription className="py-4 space-y-2">
            <p>A similar plan has already been saved to the event history.</p>
            <Alert variant="warning">
              <AlertDescription>
                This prevents duplicate entries in your history. You can view
                the existing plan in the <strong>History tab</strong>.
              </AlertDescription>
            </Alert>
            <p className="text-xs text-muted-foreground">
              If you want to save a different version, try modifying the plan
              details first.
            </p>
          </DialogDescription>
          <DialogFooter>
            <Button
              variant="outline"
              onClick={() => setDuplicateDialogOpen(false)}
            >
              Close
            </Button>
            <Button
              onClick={() => {
                setDuplicateDialogOpen(false);
                setActiveTab("history");
              }}
            >
              View in History
            </Button>
          </DialogFooter>
        </DialogContent>
>>>>>>> 53c03d76
      </Dialog>
    </div>
  );
}

export default App;<|MERGE_RESOLUTION|>--- conflicted
+++ resolved
@@ -9,19 +9,18 @@
   ListItem,
   ListItemText,
   ListItemIcon,
-  SelectChangeEvent,
-<<<<<<< HEAD
-  Tabs,
-  Tab,
   IconButton,
   Avatar,
   AvatarGroup,
-  Radio,
-  RadioGroup,
-=======
-  Menu,
-  MenuItem,
->>>>>>> 53c03d76
+  Container,
+  Box,
+  Grid,
+  Paper,
+  Typography,
+  TextField,
+  FormControl,
+  FormGroup,
+  DialogActions,
 } from "@mui/material";
 import {
   ExpandMore,
@@ -61,13 +60,8 @@
   DialogTitle,
 } from "./components/ui/dialog";
 import { Tabs, TabsContent, TabsList, TabsTrigger } from "./components/ui/tabs";
-import { cn } from "./lib/utils";
 import { Badge } from "./components/ui/badge";
-import {
-  Alert,
-  AlertDescription,
-  AlertTitle,
-} from "./components/ui/alert";
+import { Alert, AlertDescription, AlertTitle } from "./components/ui/alert";
 
 interface TeamMember {
   id: string;
@@ -110,68 +104,17 @@
   const [error, setError] = useState<string>("");
   const [selectedPlan, setSelectedPlan] = useState<EventPlan | null>(null);
   const [planDialogOpen, setPlanDialogOpen] = useState<boolean>(false);
-<<<<<<< HEAD
   const [activeTab, setActiveTab] = useState<number>(0);
-=======
-  const [activeTab, setActiveTab] = useState("planner");
->>>>>>> 53c03d76
   const [saveSuccessDialogOpen, setSaveSuccessDialogOpen] =
     useState<boolean>(false);
   const [savingPlan, setSavingPlan] = useState<boolean>(false);
   const [duplicateDialogOpen, setDuplicateDialogOpen] =
     useState<boolean>(false);
   const [analyticsSuggestions, setAnalyticsSuggestions] = useState<any>(null);
-<<<<<<< HEAD
   const [loadingSuggestions, setLoadingSuggestions] = useState(false);
   const [availableAIModels, setAvailableAIModels] = useState<string[]>([]);
   const [eventHistory, setEventHistory] = useState<any[]>([]);
   const [historySummary, setHistorySummary] = useState<string>("");
-=======
-  const [currentTheme, setCurrentTheme] = useState<string>("dark");
-  const [themeMenuAnchor, setThemeMenuAnchor] = useState<null | HTMLElement>(
-    null
-  );
-
-  const themes = [
-    { name: "default", label: "Default", class: "" },
-    { name: "light-pink", label: "Light Pink", class: "light-pink" },
-    { name: "light-purple", label: "Light Purple", class: "light-purple" },
-    { name: "light-yellow", label: "Light Yellow", class: "light-yellow" },
-    { name: "light-orange", label: "Light Orange", class: "light-orange" },
-    { name: "light-green", label: "Light Green", class: "light-green" },
-    { name: "light-blue", label: "Light Blue", class: "light-blue" },
-    { name: "dark", label: "Dark", class: "dark" },
-    { name: "dark-pink", label: "Dark Pink", class: "dark-pink" },
-    { name: "dark-purple", label: "Dark Purple", class: "dark-purple" },
-    { name: "dark-yellow", label: "Dark Yellow", class: "dark-yellow" },
-    { name: "dark-orange", label: "Dark Orange", class: "dark-orange" },
-    { name: "dark-green", label: "Dark Green", class: "dark-green" },
-    { name: "dark-blue", label: "Dark Blue", class: "dark-blue" },
-  ];
-
-  const changeTheme = (themeClass: string) => {
-    themes.forEach((theme) => {
-      if (theme.class && theme.class.trim() !== "") {
-        document.body.classList.remove(theme.class);
-      }
-    });
-
-    if (themeClass && themeClass.trim() !== "") {
-      document.body.classList.add(themeClass);
-    }
-
-    setCurrentTheme(themeClass || "default");
-    setThemeMenuAnchor(null);
-  };
-
-  const handleThemeMenuOpen = (event: React.MouseEvent<HTMLElement>) => {
-    setThemeMenuAnchor(event.currentTarget);
-  };
-
-  const handleThemeMenuClose = () => {
-    setThemeMenuAnchor(null);
-  };
->>>>>>> 53c03d76
 
   const [userPreferences, setUserPreferences] = useState<UserPreferences>({
     theme: "fun 🎉",
@@ -186,12 +129,8 @@
   useEffect(() => {
     loadTeamMembers();
     loadAnalyticsSuggestions();
-<<<<<<< HEAD
     loadAvailableAIModels();
     loadEventHistory();
-=======
-    changeTheme("dark");
->>>>>>> 53c03d76
   }, []);
 
   const loadTeamMembers = async () => {
@@ -220,11 +159,8 @@
       setAnalyticsSuggestions(response.data);
     } catch (error) {
       console.error("Failed to load suggestions:", error);
-<<<<<<< HEAD
     } finally {
       setLoadingSuggestions(false);
-=======
->>>>>>> 53c03d76
     }
   };
 
@@ -358,10 +294,7 @@
     try {
       setSavingPlan(true);
 
-<<<<<<< HEAD
       // Prepare the plan data for saving
-=======
->>>>>>> 53c03d76
       const planData = {
         date:
           userPreferences.date_time || new Date().toISOString().split("T")[0],
@@ -376,7 +309,6 @@
         contribution_needed: selectedPlan.contribution_needed,
       };
 
-<<<<<<< HEAD
       console.log("📤 Saving plan to backend:", {
         date: planData.date,
         theme: planData.theme,
@@ -390,43 +322,14 @@
         planData
       );
 
-      console.log("✅ Plan saved successfully:", {
-        status: response.status,
-        planId: response.data?.id || "unknown",
-      });
-
-      // Update event history timestamp for analytics triggers
-      const updateTimestamp = new Date().toISOString();
-      localStorage.setItem("lastEventUpdate", updateTimestamp);
-
-      console.log(
-        "🔄 Event history timestamp updated for analytics triggers:",
-        {
-          timestamp: updateTimestamp,
-        }
-      );
-
       // Close the dialog and show success message
-=======
-      await axios.post("http://localhost:5000/event-history", planData);
-
->>>>>>> 53c03d76
       setPlanDialogOpen(false);
       setSelectedPlan(null);
       setSaveSuccessDialogOpen(true);
     } catch (error: any) {
-<<<<<<< HEAD
-      console.error("❌ Plan save failed:", {
-        error: error.message,
-        status: error.response?.status,
-        data: error.response?.data,
-      });
+      console.error("Failed to save plan:", error);
 
       // Handle duplicate detection from backend
-=======
-      console.error("Failed to save plan:", error);
-
->>>>>>> 53c03d76
       if (error.response && error.response.status === 409) {
         console.log("⚠️ Duplicate plan detected");
         setDuplicateDialogOpen(true);
@@ -488,12 +391,12 @@
   };
 
   const renderEventPlanner = () => (
-    <div className="space-y-6">
-      <div className="text-center">
-        <h1 className="text-3xl font-bold text-foreground">
+    <div className='space-y-6'>
+      <div className='text-center'>
+        <h1 className='text-3xl font-bold text-foreground'>
           Team Bonding Event Planner
         </h1>
-        <p className="text-muted-foreground">
+        <p className='text-muted-foreground'>
           Generate personalized team bonding plans based on member preferences
         </p>
       </div>
@@ -502,23 +405,22 @@
         <CardHeader>
           <CardTitle>Event Preferences</CardTitle>
         </CardHeader>
-        <CardContent className="space-y-4">
-          <div className="grid grid-cols-1 md:grid-cols-2 gap-4">
+        <CardContent className='space-y-4'>
+          <div className='grid grid-cols-1 md:grid-cols-2 gap-4'>
             <div>
               <Label>Event Theme</Label>
               <Select
                 value={userPreferences.theme}
-                onValueChange={(value) =>
+                onValueChange={(value: string) =>
                   setUserPreferences((prev) => ({ ...prev, theme: value }))
-                }
-              >
+                }>
                 <SelectTrigger>
-                  <SelectValue placeholder="Select a theme" />
+                  <SelectValue placeholder='Select a theme' />
                 </SelectTrigger>
                 <SelectContent>
-                  <SelectItem value="fun 🎉">Fun 🎉</SelectItem>
-                  <SelectItem value="chill 🧘">Chill 🧘</SelectItem>
-                  <SelectItem value="outdoor 🌤">Outdoor 🌤</SelectItem>
+                  <SelectItem value='fun 🎉'>Fun 🎉</SelectItem>
+                  <SelectItem value='chill 🧘'>Chill 🧘</SelectItem>
+                  <SelectItem value='outdoor 🌤'>Outdoor 🌤</SelectItem>
                 </SelectContent>
               </Select>
             </div>
@@ -526,40 +428,42 @@
               <Label>Budget Contribution</Label>
               <Select
                 value={userPreferences.budget_contribution}
-                onValueChange={(value) =>
+                onValueChange={(value: string) =>
                   setUserPreferences((prev) => ({
                     ...prev,
                     budget_contribution: value,
                   }))
-                }
-              >
+                }>
                 <SelectTrigger>
-                  <SelectValue placeholder="Select budget" />
+                  <SelectValue placeholder='Select budget' />
                 </SelectTrigger>
                 <SelectContent>
-                  <SelectItem value="No">No additional contribution</SelectItem>
-                  <SelectItem value="Yes, up to 50,000 VND">
+                  <SelectItem value='No'>No additional contribution</SelectItem>
+                  <SelectItem value='Yes, up to 50,000 VND'>
                     Yes, up to 50,000 VND
                   </SelectItem>
-                  <SelectItem value="Yes, up to 100,000 VND">
+                  <SelectItem value='Yes, up to 100,000 VND'>
                     Yes, up to 100,000 VND
                   </SelectItem>
-                  <SelectItem value="Yes, up to 150,000 VND">
+                  <SelectItem value='Yes, up to 150,000 VND'>
                     Yes, up to 150,000 VND
                   </SelectItem>
-                  <SelectItem value="Yes, up to 200,000 VND">
+                  <SelectItem value='Yes, up to 200,000 VND'>
                     Yes, up to 200,000 VND
                   </SelectItem>
                 </SelectContent>
               </Select>
             </div>
+          </div>
+
+          <div className='grid grid-cols-1 md:grid-cols-2 gap-4'>
             <div>
               <Label>Preferred Date & Time</Label>
               <Input
-                type="datetime-local"
+                type='datetime-local'
                 value={userPreferences.date_time}
                 onChange={(e) =>
-                  setUserPreferences((prev) => ({
+                  setUserPreferences((prev: UserPreferences) => ({
                     ...prev,
                     date_time: e.target.value,
                   }))
@@ -569,10 +473,10 @@
             <div>
               <Label>Preferred Location Zone</Label>
               <Input
-                placeholder="e.g., District 1"
+                placeholder='e.g., District 1'
                 value={userPreferences.location_zone}
                 onChange={(e) =>
-                  setUserPreferences((prev) => ({
+                  setUserPreferences((prev: UserPreferences) => ({
                     ...prev,
                     location_zone: e.target.value,
                   }))
@@ -581,96 +485,60 @@
             </div>
           </div>
 
-<<<<<<< HEAD
-          {/* AI Model Selection */}
-          <Grid item xs={12} md={6}>
-            <FormControl fullWidth>
-              <InputLabel>AI Model</InputLabel>
-              <Select
-                value={userPreferences.ai_model}
-                label='AI Model'
-                onChange={(e: SelectChangeEvent) =>
-                  setUserPreferences((prev: UserPreferences) => ({
-                    ...prev,
-                    ai_model: e.target.value,
-                  }))
-                }>
-                {availableAIModels.map((model) => (
-                  <MenuItem key={model} value={model}>
-                    {model}
-                  </MenuItem>
-                ))}
-              </Select>
-            </FormControl>
-          </Grid>
-
-          {/* Event History Summary */}
-          {eventHistory.length > 0 && (
-            <Grid item xs={12}>
-              <Paper
-                sx={{
-                  p: 3,
-                  backgroundColor: "#f8f9fa",
-                  border: "1px solid #e9ecef",
-                }}>
-                <Typography
-                  variant='h6'
-                  gutterBottom
-                  sx={{ display: "flex", alignItems: "center" }}>
-                  <Schedule sx={{ mr: 1 }} />
-                  Event History Summary
-                </Typography>
-                <Typography
-                  variant='body2'
-                  color='text.secondary'
-                  sx={{ mb: 2 }}>
-                  {historySummary}
-                </Typography>
-
-                <Typography variant='subtitle2' gutterBottom>
-                  Plan Generation Options:
-                </Typography>
-                <RadioGroup
-                  row
-                  value={userPreferences.plan_generation_mode}
-                  onChange={(e) =>
-                    setUserPreferences((prev: UserPreferences) => ({
+          {availableAIModels.length > 0 && (
+            <div className='grid grid-cols-1 md:grid-cols-2 gap-4'>
+              <div>
+                <Label>AI Model</Label>
+                <Select
+                  value={userPreferences.ai_model || ""}
+                  onValueChange={(value: string) =>
+                    setUserPreferences((prev) => ({
                       ...prev,
-                      plan_generation_mode: e.target.value,
+                      ai_model: value,
                     }))
                   }>
-                  <FormControlLabel
-                    value='reuse'
-                    control={<Radio />}
-                    label='Reuse previous plan structure'
-                  />
-                  <FormControlLabel
-                    value='similar'
-                    control={<Radio />}
-                    label='Generate similar plan'
-                  />
-                  <FormControlLabel
-                    value='new'
-                    control={<Radio />}
-                    label='Create brand new plan'
-                  />
-                </RadioGroup>
-              </Paper>
-            </Grid>
+                  <SelectTrigger>
+                    <SelectValue placeholder='Select AI model' />
+                  </SelectTrigger>
+                  <SelectContent>
+                    {availableAIModels.map((model) => (
+                      <SelectItem key={model} value={model}>
+                        {model}
+                      </SelectItem>
+                    ))}
+                  </SelectContent>
+                </Select>
+              </div>
+              <div>
+                <Label>Plan Generation Mode</Label>
+                <Select
+                  value={userPreferences.plan_generation_mode || "new"}
+                  onValueChange={(value: string) =>
+                    setUserPreferences((prev) => ({
+                      ...prev,
+                      plan_generation_mode: value,
+                    }))
+                  }>
+                  <SelectTrigger>
+                    <SelectValue placeholder='Select mode' />
+                  </SelectTrigger>
+                  <SelectContent>
+                    <SelectItem value='new'>Generate New Plans</SelectItem>
+                    <SelectItem value='reuse'>Reuse Previous Plans</SelectItem>
+                    <SelectItem value='hybrid'>Hybrid Approach</SelectItem>
+                  </SelectContent>
+                </Select>
+              </div>
+            </div>
           )}
 
-          {/* Team Members */}
-          <Grid item xs={12}>
-            <Typography variant='h6' gutterBottom>
-=======
           <div>
-            <h3 className="text-lg font-medium text-foreground mb-2">
->>>>>>> 53c03d76
+            <h3 className='text-lg font-medium text-foreground mb-2'>
               Available Team Members
             </h3>
-            <div className="grid grid-cols-2 md:grid-cols-3 lg:grid-cols-4 gap-4">
+            <div className='grid grid-cols-2 md:grid-cols-3 lg:grid-cols-4 gap-4'>
               {teamMembers.map((member) => (
-                <div key={member.id} className="flex items-center space-x-2">
+                <div key={member.id} className='flex items-center space-x-2'>
                   <Checkbox
                     id={member.id}
                     checked={userPreferences.available_members.includes(
@@ -680,10 +548,9 @@
                   />
                   <Label
                     htmlFor={member.id}
-                    className="text-sm font-medium leading-none peer-disabled:cursor-not-allowed peer-disabled:opacity-70"
-                  >
-                    <span className="block">{member.name}</span>
-                    <span className="text-xs text-muted-foreground">
+                    className='text-sm font-medium leading-none peer-disabled:cursor-not-allowed peer-disabled:opacity-70'>
+                    <span className='block'>{member.name}</span>
+                    <span className='text-xs text-muted-foreground'>
                       {member.vibe} • {member.location}
                     </span>
                   </Label>
@@ -692,137 +559,62 @@
             </div>
           </div>
 
-<<<<<<< HEAD
+          <Button
+            onClick={handleGeneratePlans}
+            disabled={userPreferences.available_members.length === 0 || loading}
+            className='w-full'>
+            {loading ? (
+              <>
+                <CircularProgress size={20} className='mr-2' />
+                Generating Plans...
+              </>
+            ) : (
+              "Generate Event Plans"
+            )}
+          </Button>
+
           {/* Analytics Suggestions */}
           {analyticsSuggestions &&
             analyticsSuggestions.suggestions &&
             analyticsSuggestions.suggestions.length > 0 && (
-              <Grid item xs={12}>
-                <Paper sx={{ p: 3, mt: 3, bgcolor: "grey.50" }}>
-                  <Typography
-                    variant='h6'
-                    gutterBottom
-                    sx={{ display: "flex", alignItems: "center" }}>
-                    <Lightbulb sx={{ mr: 1, color: "warning.main" }} />
+              <div className='mt-6 p-4 bg-gray-50 rounded-lg'>
+                <div className='flex items-center mb-3'>
+                  <Lightbulb className='mr-2 text-yellow-600' />
+                  <h4 className='text-lg font-semibold'>
                     AI Suggestions for Better Events
-                  </Typography>
-                  <Typography
-                    variant='body2'
-                    color='text.secondary'
-                    sx={{ mb: 2 }}>
-                    Based on your recent events, here are some insights to
-                    improve your team bonding:
-                  </Typography>
-                  <Grid container spacing={2}>
-                    {analyticsSuggestions.suggestions
-                      .slice(0, 2)
-                      .map((suggestion: any, index: number) => (
-                        <Grid item xs={12} md={6} key={index}>
-                          <Card variant='outlined' sx={{ p: 2 }}>
-                            <Typography
-                              variant='subtitle2'
-                              color='primary'
-                              gutterBottom>
-                              {suggestion.title}
-                            </Typography>
-                            <Typography variant='body2' color='text.secondary'>
-                              {suggestion.description}
-                            </Typography>
-                            <Box
-                              sx={{
-                                display: "flex",
-                                alignItems: "center",
-                                mt: 1,
-                              }}>
-                              <Typography
-                                variant='caption'
-                                color='text.secondary'>
-                                Confidence:{" "}
-                                {Math.round(suggestion.confidence * 100)}%
-                              </Typography>
-                            </Box>
-                          </Card>
-                        </Grid>
-                      ))}
-                  </Grid>
-                </Paper>
-              </Grid>
-            )}
-
-          {/* Generate Button */}
-          <Grid item xs={12}>
-=======
-          <div>
->>>>>>> 53c03d76
-            <Button
-              onClick={handleGeneratePlans}
-              disabled={
-                loading || userPreferences.available_members.length === 0
-              }
-              size="lg"
-            >
-              {loading && (
-                <CircularProgress
-                  size={20}
-                  color="inherit"
-                  className="mr-2"
-                />
-              )}
-              {loading ? "Generating Plans..." : "Generate Event Plans"}
-            </Button>
-<<<<<<< HEAD
-          </Grid>
-        </Grid>
-      </Paper>
-=======
-          </div>
-
-          {analyticsSuggestions &&
-            analyticsSuggestions.suggestions &&
-            analyticsSuggestions.suggestions.length > 0 && (
-              <Card className="bg-muted/50">
-                <CardHeader>
-                  <CardTitle className="flex items-center">
-                    <Lightbulb className="mr-2 text-yellow-500" />
-                    AI Suggestions for Better Events
-                  </CardTitle>
-                </CardHeader>
-                <CardContent>
-                  <p className="text-sm text-muted-foreground mb-4">
-                    Based on your recent events, here are some insights to
-                    improve your team bonding:
-                  </p>
-                  <div className="grid grid-cols-1 md:grid-cols-2 gap-4">
-                    {analyticsSuggestions.suggestions
-                      .slice(0, 2)
-                      .map((suggestion: any, index: number) => (
-                        <Card key={index} className="bg-background">
-                          <CardHeader>
-                            <CardTitle className="text-base text-primary">
-                              {suggestion.title}
-                            </CardTitle>
-                          </CardHeader>
-                          <CardContent>
-                            <p className="text-sm text-muted-foreground">
-                              {suggestion.description}
-                            </p>
-                            <p className="text-xs text-muted-foreground mt-2">
-                              Confidence:{" "}
-                              {Math.round(suggestion.confidence * 100)}%
-                            </p>
-                          </CardContent>
-                        </Card>
-                      ))}
-                  </div>
-                </CardContent>
-              </Card>
+                  </h4>
+                </div>
+                <p className='text-sm text-gray-600 mb-4'>
+                  Based on your recent events, here are some insights to improve
+                  your team bonding:
+                </p>
+                <div className='grid grid-cols-1 md:grid-cols-2 gap-4'>
+                  {analyticsSuggestions.suggestions
+                    .slice(0, 2)
+                    .map((suggestion: any, index: number) => (
+                      <Card key={index} className='p-3'>
+                        <h5 className='font-medium text-blue-600 mb-1'>
+                          {suggestion.title}
+                        </h5>
+                        <p className='text-sm text-gray-600 mb-2'>
+                          {suggestion.description}
+                        </p>
+                        <div className='flex items-center'>
+                          <span className='text-xs text-gray-500'>
+                            Confidence:{" "}
+                            {Math.round(suggestion.confidence * 100)}%
+                          </span>
+                        </div>
+                      </Card>
+                    ))}
+                </div>
+              </div>
             )}
         </CardContent>
       </Card>
->>>>>>> 53c03d76
 
       {error && (
-        <Alert variant="destructive">
+        <Alert variant='destructive'>
           <AlertTitle>Error</AlertTitle>
           <AlertDescription>{error}</AlertDescription>
         </Alert>
@@ -830,47 +622,46 @@
 
       {plans.length > 0 && (
         <div>
-          <h2 className="text-2xl font-bold text-foreground mb-4">
+          <h2 className='text-2xl font-bold text-foreground mb-4'>
             Generated Plans ({plans.length})
           </h2>
-          <div className="grid grid-cols-1 md:grid-cols-2 lg:grid-cols-3 gap-4">
+          <div className='grid grid-cols-1 md:grid-cols-2 lg:grid-cols-3 gap-4'>
             {plans.map((plan, index) => (
               <Card
                 key={index}
-                className="cursor-pointer transition-transform hover:-translate-y-1"
-                onClick={() => handlePlanClick(plan)}
-              >
+                className='cursor-pointer transition-transform hover:-translate-y-1'
+                onClick={() => handlePlanClick(plan)}>
                 <CardHeader>
-                  <CardTitle className="flex items-center">
-                    <div className="p-2 mr-3 bg-primary/10 rounded-full text-primary">
+                  <CardTitle className='flex items-center'>
+                    <div className='p-2 mr-3 bg-primary/10 rounded-full text-primary'>
                       {getThemeIcon(userPreferences.theme)}
                     </div>
                     Plan {index + 1}
                   </CardTitle>
                 </CardHeader>
-                <CardContent className="space-y-3">
-                  <p className="text-sm text-muted-foreground">
+                <CardContent className='space-y-3'>
+                  <p className='text-sm text-muted-foreground'>
                     {plan.fit_analysis}
                   </p>
-                  <div className="flex items-center">
-                    <Rating value={plan.rating} readOnly size="small" />
-                    <span className="text-sm ml-2">{plan.rating}/5</span>
+                  <div className='flex items-center'>
+                    <Rating value={plan.rating} readOnly size='small' />
+                    <span className='text-sm ml-2'>{plan.rating}/5</span>
                   </div>
-                  <div className="flex items-center text-muted-foreground">
-                    <AttachMoney fontSize="small" className="mr-1" />
-                    <span className="text-sm">
+                  <div className='flex items-center text-muted-foreground'>
+                    <AttachMoney fontSize='small' className='mr-1' />
+                    <span className='text-sm'>
                       {plan.total_cost.toLocaleString()} VND
                     </span>
                   </div>
                   {plan.contribution_needed > 0 && (
-                    <Alert variant="warning" className="mt-2">
+                    <Alert variant='destructive' className='mt-2'>
                       <AlertDescription>
                         Additional contribution:{" "}
                         {plan.contribution_needed.toLocaleString()} VND
                       </AlertDescription>
                     </Alert>
                   )}
-                  <p className="text-sm text-muted-foreground">
+                  <p className='text-sm text-muted-foreground'>
                     {plan.phases.length} phase
                     {plan.phases.length !== 1 ? "s" : ""}
                   </p>
@@ -884,141 +675,61 @@
   );
 
   return (
-<<<<<<< HEAD
     <Container maxWidth='lg'>
       <Box sx={{ my: 4 }}>
         {/* Main Tabs */}
-        <Box sx={{ borderBottom: 1, borderColor: "divider", mb: 3 }}>
-          <Tabs
-            value={activeTab}
-            onChange={(e, newValue) => handleTabChange(newValue)}>
-            <Tab label='🎉 Event Planner' />
-            <Tab label='👥 Team Members' />
-            <Tab label='📅 History' />
-            <Tab label='📊 Analytics' />
-          </Tabs>
-        </Box>
-
-        {/* Tab Content */}
-        {activeTab === 0 && renderEventPlanner()}
-        {activeTab === 1 && <TeamMemberManagement />}
-        {activeTab === 2 && <History />}
-        {activeTab === 3 && <AnalyticsSuggestions />}
+        <Tabs
+          value={activeTab.toString()}
+          onValueChange={(value) => handleTabChange(parseInt(value))}>
+          <TabsList className='grid w-full grid-cols-4'>
+            <TabsTrigger value='0'>🎉 Event Planner</TabsTrigger>
+            <TabsTrigger value='1'>👥 Team Members</TabsTrigger>
+            <TabsTrigger value='2'>📅 History</TabsTrigger>
+            <TabsTrigger value='3'>📊 Analytics</TabsTrigger>
+          </TabsList>
+
+          {/* Tab Content */}
+          <TabsContent value='0' className='mt-6'>
+            {renderEventPlanner()}
+          </TabsContent>
+          <TabsContent value='1' className='mt-6'>
+            <TeamMemberManagement />
+          </TabsContent>
+          <TabsContent value='2' className='mt-6'>
+            <History />
+          </TabsContent>
+          <TabsContent value='3' className='mt-6'>
+            <AnalyticsSuggestions />
+          </TabsContent>
+        </Tabs>
       </Box>
 
       {/* Plan Detail Dialog */}
-      <Dialog
-        open={planDialogOpen}
-        onClose={() => setPlanDialogOpen(false)}
-        maxWidth='md'
-        fullWidth>
-        {selectedPlan && (
-          <>
-            <DialogTitle>
-              <Box sx={{ display: "flex", alignItems: "center" }}>
-                <Box
-                  sx={{
-                    backgroundColor: getThemeColor(userPreferences.theme),
-                    borderRadius: "50%",
-                    p: 1,
-                    mr: 2,
-                  }}>
-                  {getThemeIcon(userPreferences.theme)}
-                </Box>
-                <Typography variant='h5' sx={{ fontWeight: "bold" }}>
-                  Team Bonding Plan
-                </Typography>
-              </Box>
-            </DialogTitle>
-
-            <DialogContent>
-              <Grid container spacing={3}>
-                <Grid item xs={12} md={8}>
-                  <Typography variant='h6' gutterBottom>
-                    📍 Event Phases
-                  </Typography>
-
-=======
-    <div className="max-w-7xl mx-auto py-8 px-4 sm:px-6 lg:px-8">
-      <div className="absolute top-4 left-4 z-50">
-        <Button
-          variant="outline"
-          size="icon"
-          onClick={handleThemeMenuOpen}
-          aria-label="Change theme"
-        >
-          <Palette />
-        </Button>
-        <Menu
-          anchorEl={themeMenuAnchor}
-          open={Boolean(themeMenuAnchor)}
-          onClose={handleThemeMenuClose}
-        >
-          {themes.map((theme) => (
-            <MenuItem
-              key={theme.name}
-              onClick={() => changeTheme(theme.class)}
-              selected={currentTheme === theme.name}
-            >
-              {theme.label}
-            </MenuItem>
-          ))}
-        </Menu>
-      </div>
-
-      <Tabs value={activeTab} onValueChange={setActiveTab} className="w-full">
-        <TabsList>
-          <TabsTrigger value="planner">🎉 Event Planner</TabsTrigger>
-          <TabsTrigger value="members">👥 Team Members</TabsTrigger>
-          <TabsTrigger value="history">📅 History</TabsTrigger>
-          <TabsTrigger value="analytics">📊 Analytics</TabsTrigger>
-          <TabsTrigger value="demo">🎨 UIStyleDemo</TabsTrigger>
-        </TabsList>
-        <TabsContent value="planner" className="mt-4">
-          {renderEventPlanner()}
-        </TabsContent>
-        <TabsContent value="members" className="mt-4">
-          <TeamMemberManagement />
-        </TabsContent>
-        <TabsContent value="history" className="mt-4">
-          <History />
-        </TabsContent>
-        <TabsContent value="analytics" className="mt-4">
-          <AnalyticsSuggestions />
-        </TabsContent>
-        <TabsContent value="demo" className="mt-4">
-          <UIStyleDemo />
-        </TabsContent>
-      </Tabs>
-
       <Dialog open={planDialogOpen} onOpenChange={setPlanDialogOpen}>
-        <DialogContent className="max-w-3xl">
+        <DialogContent className='max-w-3xl'>
           {selectedPlan && (
             <>
               <DialogHeader>
-                <DialogTitle className="flex items-center">
-                  <div className="p-2 mr-3 bg-primary/10 rounded-full text-primary">
+                <DialogTitle className='flex items-center'>
+                  <div className='p-2 mr-3 bg-primary/10 rounded-full text-primary'>
                     {getThemeIcon(userPreferences.theme)}
                   </div>
-                  <span className="text-2xl font-bold">
-                    Team Bonding Plan
-                  </span>
+                  <span className='text-2xl font-bold'>Team Bonding Plan</span>
                 </DialogTitle>
               </DialogHeader>
 
-              <div className="grid md:grid-cols-3 gap-6 py-4">
-                <div className="md:col-span-2 space-y-3">
-                  <h3 className="text-lg font-semibold">📍 Event Phases</h3>
->>>>>>> 53c03d76
+              <div className='grid md:grid-cols-3 gap-6 py-4'>
+                <div className='md:col-span-2 space-y-3'>
+                  <h3 className='text-lg font-semibold'>📍 Event Phases</h3>
                   {selectedPlan.phases.map(
                     (phase: EventPhase, index: number) => (
                       <Accordion key={index} sx={{ mb: 2 }}>
                         <AccordionSummary expandIcon={<ExpandMore />}>
-                          <div className="flex justify-between items-center w-full">
-                            <h4 className="font-semibold">
+                          <div className='flex justify-between items-center w-full'>
+                            <h4 className='font-semibold'>
                               Phase {index + 1}: {phase.activity}
                             </h4>
-                            <Badge>
+                            <Badge variant='secondary'>
                               {phase.cost.toLocaleString()} VND
                             </Badge>
                           </div>
@@ -1027,27 +738,26 @@
                           <List dense>
                             <ListItem>
                               <ListItemIcon>
-                                <LocationOn color="primary" />
+                                <LocationOn color='primary' />
                               </ListItemIcon>
                               <ListItemText
-                                primary="Address"
+                                primary='Address'
                                 secondary={phase.location}
                               />
                             </ListItem>
                             {phase.map_link && (
                               <ListItem>
                                 <ListItemIcon>
-                                  <Directions color="primary" />
+                                  <Directions color='primary' />
                                 </ListItemIcon>
                                 <ListItemText
-                                  primary="Google Maps"
+                                  primary='Google Maps'
                                   secondary={
                                     <a
                                       href={phase.map_link}
-                                      target="_blank"
-                                      rel="noopener noreferrer"
-                                      className="text-blue-500 hover:underline"
-                                    >
+                                      target='_blank'
+                                      rel='noopener noreferrer'
+                                      className='text-blue-500 hover:underline'>
                                       Open in Maps
                                     </a>
                                   }
@@ -1055,9 +765,9 @@
                               </ListItem>
                             )}
                           </List>
-                          <div className="flex gap-2 flex-wrap">
+                          <div className='flex gap-2 flex-wrap'>
                             {phase.indicators.map((indicator, idx) => (
-                              <Badge key={idx} variant="secondary">
+                              <Badge key={idx} variant='secondary'>
                                 {indicator}
                               </Badge>
                             ))}
@@ -1066,10 +776,9 @@
                       </Accordion>
                     )
                   )}
-<<<<<<< HEAD
-                </Grid>
-
-                <Grid item xs={12} md={4}>
+                </div>
+
+                <div className='space-y-4'>
                   <Paper sx={{ p: 2, mb: 2 }}>
                     <Typography variant='h6' gutterBottom>
                       💰 Cost Breakdown
@@ -1083,9 +792,12 @@
                       per person
                     </Typography>
                     {selectedPlan.contribution_needed > 0 && (
-                      <Alert severity='warning' sx={{ mt: 1 }}>
-                        Additional contribution:{" "}
-                        {selectedPlan.contribution_needed.toLocaleString()} VND
+                      <Alert variant='destructive' className='mt-2'>
+                        <AlertDescription>
+                          Additional contribution:{" "}
+                          {selectedPlan.contribution_needed.toLocaleString()}{" "}
+                          VND
+                        </AlertDescription>
                       </Alert>
                     )}
                   </Paper>
@@ -1108,298 +820,110 @@
                       </Typography>
                     </Box>
                   </Paper>
-                </Grid>
-              </Grid>
-            </DialogContent>
-
-            <DialogActions>
-              <Button onClick={() => setPlanDialogOpen(false)}>Close</Button>
-              <Button
-                variant='contained'
-                color='primary'
-                onClick={handleSavePlan}
-                disabled={savingPlan}
-                startIcon={savingPlan ? <CircularProgress size={20} /> : null}>
-                {savingPlan ? "Saving..." : "Save Plan"}
-              </Button>
-            </DialogActions>
-          </>
-        )}
-=======
-                </div>
-
-                <div className="space-y-4">
-                  <Card>
-                    <CardHeader>
-                      <CardTitle className="text-lg">💰 Cost Breakdown</CardTitle>
-                    </CardHeader>
-                    <CardContent>
-                      <p className="text-3xl font-bold text-green-600">
-                        {selectedPlan.total_cost.toLocaleString()} VND
-                      </p>
-                      <p className="text-sm text-muted-foreground">
-                        per person
-                      </p>
-                      {selectedPlan.contribution_needed > 0 && (
-                        <Alert variant="warning" className="mt-2">
-                          <AlertDescription>
-                            Additional contribution:{" "}
-                            {selectedPlan.contribution_needed.toLocaleString()}{" "}
-                            VND
-                          </AlertDescription>
-                        </Alert>
-                      )}
-                    </CardContent>
-                  </Card>
-
-                  <Card>
-                    <CardHeader>
-                      <CardTitle className="text-lg">👥 Team Fit</CardTitle>
-                    </CardHeader>
-                    <CardContent>
-                      <p className="text-sm text-muted-foreground">
-                        {selectedPlan.fit_analysis}
-                      </p>
-                      <div className="flex items-center mt-2">
-                        <Rating
-                          value={selectedPlan.rating}
-                          readOnly
-                          size="small"
-                        />
-                        <span className="ml-2 text-sm">
-                          {selectedPlan.rating}/5
-                        </span>
-                      </div>
-                    </CardContent>
-                  </Card>
                 </div>
               </div>
-              <DialogFooter>
-                <Button
-                  variant="outline"
-                  onClick={() => setPlanDialogOpen(false)}
-                >
-                  Close
-                </Button>
-                <Button onClick={handleSavePlan} disabled={savingPlan}>
-                  {savingPlan && (
-                    <CircularProgress
-                      size={20}
-                      color="inherit"
-                      className="mr-2"
-                    />
-                  )}
-                  {savingPlan ? "Saving..." : "Save Plan"}
-                </Button>
-              </DialogFooter>
             </>
           )}
+          <DialogFooter>
+            <Button onClick={() => setPlanDialogOpen(false)}>Close</Button>
+            <Button onClick={handleSavePlan} disabled={savingPlan}>
+              {savingPlan ? (
+                <>
+                  <CircularProgress size={20} className='mr-2' />
+                  Saving...
+                </>
+              ) : (
+                "Save Plan"
+              )}
+            </Button>
+          </DialogFooter>
         </DialogContent>
->>>>>>> 53c03d76
       </Dialog>
 
+      {/* Success Dialog */}
       <Dialog
         open={saveSuccessDialogOpen}
-<<<<<<< HEAD
-        onClose={() => setSaveSuccessDialogOpen(false)}
-        maxWidth='sm'
-        fullWidth>
-        <DialogTitle>
-          <Box sx={{ display: "flex", alignItems: "center" }}>
-            <Box
-              sx={{
-                backgroundColor: "#4caf50",
-                borderRadius: "50%",
-                p: 1,
-                mr: 2,
-                display: "flex",
-                alignItems: "center",
-                justifyContent: "center",
-                width: 40,
-                height: 40,
-              }}>
-              <Typography variant='h6' sx={{ color: "white" }}>
-                ✓
-              </Typography>
-            </Box>
-            <Typography variant='h6' sx={{ fontWeight: "bold" }}>
-              Plan Saved Successfully!
-            </Typography>
-          </Box>
-        </DialogTitle>
-        <DialogContent>
-          <Typography variant='body1' sx={{ mb: 2 }}>
-            Your team bonding plan has been saved to the event history.
-          </Typography>
-          <Alert severity='info' sx={{ mb: 2 }}>
-            <Typography variant='body2'>
-              You can now view, edit, or delete this plan from the{" "}
-              <strong>History tab</strong>.
-            </Typography>
-          </Alert>
-          <Typography variant='body2' color='text.secondary'>
-            The plan includes all phases, costs, and team fit analysis for
-            future reference.
-          </Typography>
-        </DialogContent>
-        <DialogActions>
-          <Button onClick={() => setSaveSuccessDialogOpen(false)}>Close</Button>
-          <Button
-            variant='contained'
-            color='primary'
-            onClick={() => {
-              setSaveSuccessDialogOpen(false);
-              setActiveTab(2); // Switch to History tab
-            }}>
-            View in History
-          </Button>
-        </DialogActions>
-=======
-        onOpenChange={setSaveSuccessDialogOpen}
-      >
+        onOpenChange={setSaveSuccessDialogOpen}>
         <DialogContent>
           <DialogHeader>
-            <DialogTitle className="flex items-center">
-              <div className="w-10 h-10 flex items-center justify-center rounded-full bg-green-500 text-white mr-3">
-                <span className="text-xl">✓</span>
+            <DialogTitle className='flex items-center'>
+              <div className='w-10 h-10 bg-green-500 rounded-full flex items-center justify-center mr-3'>
+                <span className='text-white font-bold'>✓</span>
               </div>
-              <span className="font-bold">Plan Saved Successfully!</span>
+              <span className='text-xl font-bold'>
+                Plan Saved Successfully!
+              </span>
             </DialogTitle>
           </DialogHeader>
-          <DialogDescription className="py-4 space-y-2">
-            <p>Your team bonding plan has been saved to the event history.</p>
-            <Alert variant="info">
+          <div className='py-4'>
+            <p className='mb-4'>
+              Your team bonding plan has been saved to the event history.
+            </p>
+            <Alert>
               <AlertDescription>
                 You can now view, edit, or delete this plan from the{" "}
                 <strong>History tab</strong>.
               </AlertDescription>
             </Alert>
-            <p className="text-xs text-muted-foreground">
+            <p className='text-sm text-gray-600 mt-4'>
               The plan includes all phases, costs, and team fit analysis for
               future reference.
             </p>
-          </DialogDescription>
+          </div>
           <DialogFooter>
-            <Button
-              variant="outline"
-              onClick={() => setSaveSuccessDialogOpen(false)}
-            >
+            <Button onClick={() => setSaveSuccessDialogOpen(false)}>
               Close
             </Button>
             <Button
               onClick={() => {
                 setSaveSuccessDialogOpen(false);
-                setActiveTab("history");
-              }}
-            >
+                setActiveTab(2); // Switch to History tab
+              }}>
               View in History
             </Button>
           </DialogFooter>
         </DialogContent>
->>>>>>> 53c03d76
       </Dialog>
 
-      <Dialog
-        open={duplicateDialogOpen}
-<<<<<<< HEAD
-        onClose={() => setDuplicateDialogOpen(false)}
-        maxWidth='sm'
-        fullWidth>
-        <DialogTitle>
-          <Box sx={{ display: "flex", alignItems: "center" }}>
-            <Box
-              sx={{
-                backgroundColor: "#ff9800",
-                borderRadius: "50%",
-                p: 1,
-                mr: 2,
-                display: "flex",
-                alignItems: "center",
-                justifyContent: "center",
-                width: 40,
-                height: 40,
-              }}>
-              <Typography variant='h6' sx={{ color: "white" }}>
-                ⚠
-              </Typography>
-            </Box>
-            <Typography variant='h6' sx={{ fontWeight: "bold" }}>
-              Plan Already Exists
-            </Typography>
-          </Box>
-        </DialogTitle>
-        <DialogContent>
-          <Typography variant='body1' sx={{ mb: 2 }}>
-            A similar plan has already been saved to the event history.
-          </Typography>
-          <Alert severity='warning' sx={{ mb: 2 }}>
-            <Typography variant='body2'>
-              This prevents duplicate entries in your history. You can view the
-              existing plan in the <strong>History tab</strong>.
-            </Typography>
-          </Alert>
-          <Typography variant='body2' color='text.secondary'>
-            If you want to save a different version, try modifying the plan
-            details first.
-          </Typography>
-        </DialogContent>
-        <DialogActions>
-          <Button onClick={() => setDuplicateDialogOpen(false)}>Close</Button>
-          <Button
-            variant='contained'
-            color='primary'
-            onClick={() => {
-              setDuplicateDialogOpen(false);
-              setActiveTab(2); // Switch to History tab
-            }}>
-            View in History
-          </Button>
-        </DialogActions>
-=======
-        onOpenChange={setDuplicateDialogOpen}
-      >
+      {/* Duplicate Detection Dialog */}
+      <Dialog open={duplicateDialogOpen} onOpenChange={setDuplicateDialogOpen}>
         <DialogContent>
           <DialogHeader>
-            <DialogTitle className="flex items-center">
-              <div className="w-10 h-10 flex items-center justify-center rounded-full bg-amber-500 text-white mr-3">
-                <span className="text-xl">⚠</span>
+            <DialogTitle className='flex items-center'>
+              <div className='w-10 h-10 bg-orange-500 rounded-full flex items-center justify-center mr-3'>
+                <span className='text-white font-bold'>⚠</span>
               </div>
-              <span className="font-bold">Plan Already Exists</span>
+              <span className='text-xl font-bold'>Plan Already Exists</span>
             </DialogTitle>
           </DialogHeader>
-          <DialogDescription className="py-4 space-y-2">
-            <p>A similar plan has already been saved to the event history.</p>
-            <Alert variant="warning">
+          <div className='py-4'>
+            <p className='mb-4'>
+              A similar plan has already been saved to the event history.
+            </p>
+            <Alert variant='destructive'>
               <AlertDescription>
                 This prevents duplicate entries in your history. You can view
                 the existing plan in the <strong>History tab</strong>.
               </AlertDescription>
             </Alert>
-            <p className="text-xs text-muted-foreground">
+            <p className='text-sm text-gray-600 mt-4'>
               If you want to save a different version, try modifying the plan
               details first.
             </p>
-          </DialogDescription>
+          </div>
           <DialogFooter>
-            <Button
-              variant="outline"
-              onClick={() => setDuplicateDialogOpen(false)}
-            >
-              Close
-            </Button>
+            <Button onClick={() => setDuplicateDialogOpen(false)}>Close</Button>
             <Button
               onClick={() => {
                 setDuplicateDialogOpen(false);
-                setActiveTab("history");
-              }}
-            >
+                setActiveTab(2); // Switch to History tab
+              }}>
               View in History
             </Button>
           </DialogFooter>
         </DialogContent>
->>>>>>> 53c03d76
       </Dialog>
-    </div>
+    </Container>
   );
 }
 
